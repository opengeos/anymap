--- conflicted
+++ resolved
@@ -5185,7 +5185,6 @@
                   // ignore info box errors
                 }
               }
-<<<<<<< HEAD
             };
 
             // Boost info box updates on selection/edit/move events by name match
@@ -5208,30 +5207,6 @@
               } catch (_e) {}
             };
 
-=======
-            };
-
-            // Boost info box updates on selection/edit/move events by name match
-            const originalGeomanListener = geomanListener;
-            const enhancedListener = (ev) => {
-              originalGeomanListener(ev);
-              try {
-                const nm = (ev && (ev.name || ev.type) || '').toLowerCase();
-                if (
-                  nm.includes('select') ||
-                  nm.includes('edit') ||
-                  nm.includes('move') ||
-                  nm.includes('change') ||
-                  nm.includes('drag') ||
-                  nm.includes('vertex') ||
-                  nm.includes('update')
-                ) {
-                  updateInfoFromCurrentSelection(true);
-                }
-              } catch (_e) {}
-            };
-
->>>>>>> 2eab15fd
             // Use enhanced listener that forces selection refresh on relevant events
             instance.setGlobalEventsListener(enhancedListener);
             el._geomanEventListener = enhancedListener;
@@ -6876,11 +6851,8 @@
                   show_info_box: controlOptions?.show_info_box,
                   info_box_mode: controlOptions?.info_box_mode,
                   info_box_tolerance: controlOptions?.info_box_tolerance,
-<<<<<<< HEAD
                   geoman_paint: controlOptions?.geoman_paint,
                   geoman_paint_above: controlOptions?.geoman_paint_above,
-=======
->>>>>>> 2eab15fd
                 });
                 return;
               }
