// Helper function to process DeckGL properties
const THREE_VERSION = '0.178.0';

function processDeckGLProps(props) {
  const processed = {};

  for (const [key, value] of Object.entries(props)) {
    if (typeof value === 'string') {
      // Handle coordinate system constants
      if (key === 'coordinateSystem' && value.startsWith('COORDINATE_SYSTEM.')) {
        try {
          // Convert string like "COORDINATE_SYSTEM.METER_OFFSETS" to actual constant
          const constantName = value.replace('COORDINATE_SYSTEM.', '');
          if (window.deck && window.deck.COORDINATE_SYSTEM && window.deck.COORDINATE_SYSTEM[constantName] !== undefined) {
            processed[key] = window.deck.COORDINATE_SYSTEM[constantName];
            console.log(`Converted coordinate system: ${value} -> ${window.deck.COORDINATE_SYSTEM[constantName]}`);
          } else {
            console.warn(`Unknown coordinate system: ${value}, using as-is`);
            processed[key] = value;
          }
        } catch (e) {
          console.warn(`Failed to parse coordinate system: ${value}`, e);
          processed[key] = value;
        }
      }
      // Handle different string accessor patterns
      else if (key.startsWith('get') && !value.startsWith('@@=')) {
        // Convert simple property names to accessor functions
        // Special cases for common property names
        if (value === 'position') {
          processed[key] = d => d.position;
        } else if (value === 'color') {
          processed[key] = d => d.color;
        } else if (value === 'normal') {
          processed[key] = d => d.normal;
        } else {
          processed[key] = d => d[value];
        }
      } else if (value.startsWith('@@=')) {
        // Handle JavaScript expressions (from DeckGL backend pattern)
        try {
          const expression = value.substring(3); // Remove '@@='
          processed[key] = new Function('d', `return ${expression}`);
        } catch (e) {
          console.warn(`Failed to parse expression: ${value}`, e);
          processed[key] = value;
        }
      } else {
        processed[key] = value;
      }
    } else {
      processed[key] = value;
    }
  }

  return processed;
}

function resolveExportControlClass() {
  if (!window.MaplibreExportControl) {
    return null;
  }

  if (typeof window.MaplibreExportControl === 'function') {
    return window.MaplibreExportControl;
  }

  if (typeof window.MaplibreExportControl === 'object' && window.MaplibreExportControl !== null) {
    if (typeof window.MaplibreExportControl.MaplibreExportControl === 'function') {
      return window.MaplibreExportControl.MaplibreExportControl;
    }
    if (typeof window.MaplibreExportControl.default === 'function') {
      return window.MaplibreExportControl.default;
    }
  }

  return null;
}

function normalizeExportControlOptions(rawOptions = {}) {
  const exportOptions = { ...rawOptions };
  const shouldStartCollapsed = exportOptions.collapsed !== false;

  delete exportOptions.position;
  delete exportOptions.collapsed;

  if (Array.isArray(exportOptions.PageSize)) {
    const numericSize = exportOptions.PageSize
      .map((value) => Number(value))
      .filter((value) => Number.isFinite(value));
    if (numericSize.length === 2) {
      exportOptions.PageSize = numericSize;
    } else {
      delete exportOptions.PageSize;
    }
  }

  if (typeof exportOptions.PageOrientation === 'string') {
    exportOptions.PageOrientation = exportOptions.PageOrientation.toLowerCase();
  }

  if (typeof exportOptions.Format === 'string') {
    exportOptions.Format = exportOptions.Format.toLowerCase();
  }

  if (Array.isArray(exportOptions.AllowedSizes)) {
    exportOptions.AllowedSizes = exportOptions.AllowedSizes.map((value) =>
      String(value).toUpperCase(),
    );
  }

  if (exportOptions.DPI !== undefined) {
    const dpiNumber = Number(exportOptions.DPI);
    if (Number.isFinite(dpiNumber)) {
      exportOptions.DPI = dpiNumber;
    } else {
      delete exportOptions.DPI;
    }
  }

  if (exportOptions.Crosshair !== undefined) {
    exportOptions.Crosshair = Boolean(exportOptions.Crosshair);
  }

  if (exportOptions.PrintableArea !== undefined) {
    exportOptions.PrintableArea = Boolean(exportOptions.PrintableArea);
  }

  if (exportOptions.Locale !== undefined) {
    exportOptions.Locale = String(exportOptions.Locale || '').toLowerCase() || 'en';
  }

  if (typeof exportOptions.Filename === 'string') {
    exportOptions.Filename = exportOptions.Filename.trim() || 'map';
  }

  return {
    options: exportOptions,
    startCollapsed: shouldStartCollapsed,
  };
}

function applyExportControlCollapsedState(control, shouldCollapse) {
  if (!control || typeof control !== 'object') {
    return;
  }
  const container = control.exportContainer;
  const button = control.exportButton;

  if (!container || !button) {
    return;
  }

  if (shouldCollapse) {
    button.style.display = 'block';
    container.style.display = 'none';
    if (typeof control.toggleCrosshair === 'function') {
      control.toggleCrosshair(false);
    }
    if (typeof control.togglePrintableArea === 'function') {
      control.togglePrintableArea(false);
    }
  } else {
    button.style.display = 'none';
    container.style.display = 'block';
    if (typeof control.toggleCrosshair === 'function') {
      control.toggleCrosshair(true);
    }
    if (typeof control.togglePrintableArea === 'function') {
      control.togglePrintableArea(true);
    }
  }
}

function resolveGeomanNamespace() {
  if (!window.Geoman || typeof window.Geoman !== 'object') {
    return null;
  }
  return window.Geoman;
}

function resolveGeoGridClass() {
  if (!window.GeoGrid) {
    return null;
  }

  // Handle different module export formats
  if (typeof window.GeoGrid === 'function') {
    return window.GeoGrid;
  }

  if (typeof window.GeoGrid === 'object' && window.GeoGrid !== null) {
    if (typeof window.GeoGrid.GeoGrid === 'function') {
      return window.GeoGrid.GeoGrid;
    }
    if (typeof window.GeoGrid.default === 'function') {
      return window.GeoGrid.default;
    }
  }

  return null;
}

// Map MapLibre paint properties to GeoGrid style properties
function mapToGeoGridStyle(styleOptions) {
  if (!styleOptions) return styleOptions;

  const mapped = {};

  // Map line properties (gridStyle)
  if (styleOptions['line-color']) mapped.color = styleOptions['line-color'];
  if (styleOptions['line-width']) mapped.width = styleOptions['line-width'];
  if (styleOptions['line-dasharray']) mapped.dasharray = styleOptions['line-dasharray'];
  if (styleOptions['line-opacity']) mapped.opacity = styleOptions['line-opacity'];

  // If using GeoGrid native properties, preserve them
  if (styleOptions.color) mapped.color = styleOptions.color;
  if (styleOptions.width) mapped.width = styleOptions.width;
  if (styleOptions.dasharray) mapped.dasharray = styleOptions.dasharray;
  if (styleOptions.opacity) mapped.opacity = styleOptions.opacity;

  // Label style properties (already in correct format)
  if (styleOptions.fontSize) mapped.fontSize = styleOptions.fontSize;
  if (styleOptions.textShadow) mapped.textShadow = styleOptions.textShadow;

  return mapped;
}

function buildGeomanOptions(position, geomanOptions = {}, collapsed) {
  const options = { ...(geomanOptions || {}) };
  const settings = { ...(options.settings || {}) };

  if (position && !settings.controlsPosition) {
    settings.controlsPosition = position;
  }

  if (typeof settings.controlsCollapsible !== 'boolean') {
    settings.controlsCollapsible = true;
  }

  options.settings = settings;
  return options;
}

function normalizeGeomanGeoJson(data) {
  if (!data || typeof data !== 'object') {
    return { type: 'FeatureCollection', features: [] };
  }

  if (data.type === 'FeatureCollection') {
    const features = Array.isArray(data.features) ? data.features.filter(Boolean) : [];
    return { type: 'FeatureCollection', features };
  }

  if (data.type && data.geometry) {
    return { type: 'FeatureCollection', features: [data] };
  }

  if (Array.isArray(data)) {
    return { type: 'FeatureCollection', features: data.filter(Boolean) };
  }

  return { type: 'FeatureCollection', features: [] };
}

function ensureThreeImportMap() {
  if (document.querySelector('script[data-source="anymap-three-importmap"]')) {
    return;
  }

  const importMap = {
    imports: {
      three: `https://cdn.jsdelivr.net/npm/three@${THREE_VERSION}/build/three.module.min.js`,
      'three/': `https://cdn.jsdelivr.net/npm/three@${THREE_VERSION}/`,
    },
  };

  const script = document.createElement('script');
  script.type = 'importmap';
  script.dataset.source = 'anymap-three-importmap';
  script.textContent = JSON.stringify(importMap);
  document.head.appendChild(script);
}

let _tilesSupportPromise = null;

async function ensureThreeTilesSupport(mapScene) {
  if (!_tilesSupportPromise) {
    _tilesSupportPromise = (async () => {
      ensureThreeImportMap();

      const [rendererModule, pluginModule, dracoModule, ktxModule] = await Promise.all([
        import('https://cdn.jsdelivr.net/npm/3d-tiles-renderer@0.4.17/build/index.three.js'),
        import('https://cdn.jsdelivr.net/npm/3d-tiles-renderer@0.4.17/build/index.three-plugins.js'),
        import(`https://cdn.jsdelivr.net/npm/three@${THREE_VERSION}/examples/jsm/loaders/DRACOLoader.js`),
        import(`https://cdn.jsdelivr.net/npm/three@${THREE_VERSION}/examples/jsm/loaders/KTX2Loader.js`),
      ]);

      return {
        TilesRenderer: rendererModule.TilesRenderer,
        GLTFExtensionsPlugin: pluginModule.GLTFExtensionsPlugin,
        CesiumIonAuthPlugin: pluginModule.CesiumIonAuthPlugin,
        DebugTilesPlugin: pluginModule.DebugTilesPlugin,
        TilesFadePlugin: pluginModule.TilesFadePlugin,
        UnloadTilesPlugin: pluginModule.UnloadTilesPlugin,
        UpdateOnChangePlugin: pluginModule.UpdateOnChangePlugin,
        DRACOLoader: dracoModule.DRACOLoader,
        KTX2Loader: ktxModule.KTX2Loader,
      };
    })();
  }

  return _tilesSupportPromise;
}

function createUniqueId(prefix) {
  if (window.crypto && window.crypto.randomUUID) {
    return `${prefix}-${window.crypto.randomUUID()}`;
  }
  return `${prefix}-${Date.now()}-${Math.floor(Math.random() * 1e6)}`;
}

function georeferenceTileset(renderer, group) {
  const center = new window.THREE.Vector3();
  const size = new window.THREE.Vector3();
  const box = new window.THREE.Box3();
  const sphere = new window.THREE.Sphere();

  if (renderer.getBoundingBox(box)) {
    box.getCenter(center);
    box.getSize(size);
  } else if (renderer.getBoundingSphere(sphere)) {
    center.copy(sphere.center);
    size.set(sphere.radius, sphere.radius, sphere.radius);
  } else {
    return null;
  }

  const cartographic = { lon: 0, lat: 0, height: 0 };
  renderer.ellipsoid.getPositionToCartographic(center, cartographic);

  const lng = (cartographic.lon * 180) / Math.PI;
  const lat = (cartographic.lat * 180) / Math.PI;
  const height = cartographic.height;

  const positionVector = window.MaplibreThreePlugin.SceneTransform.lngLatToVector3(
    lng,
    lat,
    height,
  );

  group.position.copy(positionVector);

  const projectedUnits = window.MaplibreThreePlugin.SceneTransform.projectedUnitsPerMeter(lat);
  group.scale.set(projectedUnits, projectedUnits, projectedUnits);

  if (
    !renderer.rootTileSet.asset.gltfUpAxis ||
    renderer.rootTileSet.asset.gltfUpAxis === 'Z'
  ) {
    group.rotation.x = Math.PI;
  }
  group.rotation.y = Math.PI;
  group.updateMatrixWorld();

  const enuMatrix = renderer.ellipsoid.getEastNorthUpFrame(
    cartographic.lat,
    cartographic.lon,
    cartographic.height,
    new window.THREE.Matrix4(),
  );

  const modelMatrix = enuMatrix.clone().invert();
  renderer.group.applyMatrix4(modelMatrix);
  renderer.group.updateMatrixWorld();

  group.add(renderer.group);

  return {
    lng,
    lat,
    height,
    size,
  };
}

function applyTilesetHeight(entry, heightOffset) {
  if (!entry || !entry.positionDegrees) {
    return;
  }

  const [lng, lat, baseHeight] = entry.positionDegrees;
  const targetVector = window.MaplibreThreePlugin.SceneTransform.lngLatToVector3(
    lng,
    lat,
    baseHeight + heightOffset,
  );

  entry.group.position.copy(targetVector);
  entry.heightOffset = heightOffset;
}

function shouldSyncGeomanEvent(event) {
  if (!event || typeof event !== 'object') {
    return false;
  }

  if (event.name === 'loaded') {
    return true;
  }

  const payload = event.payload;
  if (!payload || typeof payload !== 'object') {
    return false;
  }

  return Boolean(
    payload.feature ||
      payload.features ||
      payload.originalFeature ||
      payload.originalFeatures ||
      payload.geoJson ||
      payload.featureId ||
      payload.sourceId
  );
}

function applyGeomanCollapsedState(instance, collapsed) {
  if (!instance || !instance.control || !instance.control.container) {
    return;
  }

  const container = instance.control.container;
  const isCollapsed = !container.querySelector('.gm-reactive-controls');
  const toggleButton = container.querySelector('.group-settings .gm-control-button');

  if (!toggleButton) {
    return;
  }

  if (collapsed && !isCollapsed) {
    toggleButton.click();
  } else if (!collapsed && isCollapsed) {
    toggleButton.click();
  }
}

// Layer Control class
class LayerControl {
  constructor(options, map, model) {
    this.options = options;
    this.map = map;
    this.model = model;
    this.collapsed = options.collapsed !== false;
    this.layerStates = options.layerStates || {};
    this.targetLayers = options.layers || Object.keys(this.layerStates);
    this.userInteractingWithSlider = false;
    this.panelWidth = options.panelWidth || 320;
    this.minPanelWidth = options.panelMinWidth || 240;
    this.maxPanelWidth = options.panelMaxWidth || 420;
    this.styleEditors = new Map();
    this.originalLayerStyles = new Map();
    this.activeStyleEditor = null;
    this.widthFrame = null;
    this.widthDragRectWidth = null;
    this.widthDragStartX = null;
    this.widthDragStartWidth = null;

    // Create control container
    this.container = document.createElement('div');
    this.container.className = 'maplibregl-ctrl maplibregl-ctrl-group maplibregl-ctrl-layer-control';

    // Create toggle button
    this.button = document.createElement('button');
    this.button.type = 'button';
    this.button.title = 'Layer Control';
    this.button.setAttribute('aria-label', 'Layer Control');

    // Create icon
    const icon = document.createElement('span');
    icon.className = 'layer-control-icon';
    this.button.appendChild(icon);

    // Create panel
    this.panel = document.createElement('div');
    this.panel.className = 'layer-control-panel';
    this.applyPanelWidth(this.panelWidth, true);
    if (!this.collapsed) {
      this.panel.classList.add('expanded');
    }

    // Add header
    const header = document.createElement('div');
    header.className = 'layer-control-panel-header';

    const title = document.createElement('span');
    title.className = 'layer-control-panel-title';
    title.textContent = 'Layers';
    header.appendChild(title);

    const widthControl = document.createElement('label');
    widthControl.className = 'layer-control-width-control';
    widthControl.title = 'Adjust layer panel width';

    const widthLabel = document.createElement('span');
    widthLabel.textContent = 'Width';
    widthControl.appendChild(widthLabel);

    this.isWidthSliderActive = false;

    const widthSlider = document.createElement('div');
    widthSlider.className = 'layer-control-width-slider';
    widthSlider.setAttribute('role', 'slider');
    widthSlider.setAttribute('aria-valuemin', String(this.minPanelWidth));
    widthSlider.setAttribute('aria-valuemax', String(this.maxPanelWidth));
    widthSlider.setAttribute('aria-valuenow', String(this.panelWidth));
    widthSlider.setAttribute('aria-valuestep', '10');
    widthSlider.setAttribute('aria-label', 'Layer panel width');
    widthSlider.tabIndex = 0;

    const widthTrack = document.createElement('div');
    widthTrack.className = 'layer-control-width-track';
    const widthThumb = document.createElement('div');
    widthThumb.className = 'layer-control-width-thumb';

    widthSlider.appendChild(widthTrack);
    widthSlider.appendChild(widthThumb);

    widthSlider.addEventListener('pointerdown', (event) => {
      event.preventDefault();
      const rect = widthSlider.getBoundingClientRect();
      this.widthDragRectWidth = rect.width || 1;
      this.widthDragStartX = event.clientX;
      this.widthDragStartWidth = this.panelWidth;
      this.isWidthSliderActive = true;
      widthSlider.setPointerCapture(event.pointerId);
      this.updateWidthFromPointer(event, true);
    });

    widthSlider.addEventListener('pointermove', (event) => {
      if (!this.isWidthSliderActive) {
        return;
      }
      this.updateWidthFromPointer(event);
    });

    const endPointerDrag = (event) => {
      if (!this.isWidthSliderActive) {
        return;
      }
      if (event.pointerId !== undefined) {
        try {
          widthSlider.releasePointerCapture(event.pointerId);
        } catch (error) {
          // Ignore release errors if pointer capture was lost
        }
      }
      this.isWidthSliderActive = false;
      this.widthDragRectWidth = null;
      this.widthDragStartX = null;
      this.widthDragStartWidth = null;
      this.updateWidthDisplay();
    };

    widthSlider.addEventListener('pointerup', endPointerDrag);
    widthSlider.addEventListener('pointercancel', endPointerDrag);
    widthSlider.addEventListener('lostpointercapture', endPointerDrag);

    const widthValue = document.createElement('span');
    widthValue.className = 'layer-control-width-value';

    widthControl.appendChild(widthSlider);
    widthControl.appendChild(widthValue);
    header.appendChild(widthControl);

    this.panel.appendChild(header);
    this.widthSliderEl = widthSlider;
    this.widthThumbEl = widthThumb;
    this.widthValueEl = widthValue;
    this.updateWidthDisplay();

    widthSlider.addEventListener('keydown', (event) => {
      let handled = true;
      const step = event.shiftKey ? 20 : 10;
      switch (event.key) {
        case 'ArrowLeft':
        case 'ArrowDown':
          this.applyPanelWidth(this.panelWidth - step, true);
          break;
        case 'ArrowRight':
        case 'ArrowUp':
          this.applyPanelWidth(this.panelWidth + step, true);
          break;
        case 'Home':
          this.applyPanelWidth(this.minPanelWidth, true);
          break;
        case 'End':
          this.applyPanelWidth(this.maxPanelWidth, true);
          break;
        case 'PageUp':
          this.applyPanelWidth(this.panelWidth + 50, true);
          break;
        case 'PageDown':
          this.applyPanelWidth(this.panelWidth - 50, true);
          break;
        default:
          handled = false;
      }
      if (handled) {
        event.preventDefault();
        this.updateWidthDisplay();
      }
    });

    // Build layer items
    this.buildLayerItems();

    // Add event listeners
    this.button.addEventListener('click', () => this.toggle());

    // Assemble control
    this.container.appendChild(this.button);
    this.container.appendChild(this.panel);

    // Click outside to close
    document.addEventListener('click', (e) => {
      if (!this.container.contains(e.target)) {
        this.collapse();
      }
    });

    // Listen for external layer changes
    this.setupLayerChangeListeners();

    // Listen for model changes to detect new layers
    this.setupModelChangeListeners();
  }


  buildLayerItems() {
    // Clear existing items first (in case of rebuild)
    const existingItems = this.panel.querySelectorAll('.layer-control-item');
    existingItems.forEach(item => item.remove());
    this.styleEditors.clear();

    // Add items for all layers in our state
    Object.entries(this.layerStates).forEach(([layerId, state]) => {
      if (this.targetLayers.includes(layerId)) {
        this.addLayerItem(layerId, state);
      }
    });
  }

  toggle() {
    if (this.collapsed) {
      this.expand();
    } else {
      this.collapse();
    }
  }

  expand() {
    this.collapsed = false;
    this.panel.classList.add('expanded');
  }

  collapse() {
    this.collapsed = true;
    this.panel.classList.remove('expanded');
  }

  toggleLayerVisibility(layerId, visible) {
    // Update local state
    if (this.layerStates[layerId]) {
      this.layerStates[layerId].visible = visible;
    }

    // Call map's visibility method
    this.map.setLayoutProperty(layerId, 'visibility', visible ? 'visible' : 'none');

    // Sync back to Python
    this.model.set('_js_events', [...this.model.get('_js_events'), {
      type: 'layer_visibility_changed',
      layerId: layerId,
      visible: visible
    }]);
    this.model.save_changes();
  }

  changeLayerOpacity(layerId, opacity) {
    // Update local state
    if (this.layerStates[layerId]) {
      this.layerStates[layerId].opacity = opacity;
    }

    // Apply opacity to map layer
    const layer = this.map.getLayer(layerId);
    if (layer) {
      const layerType = layer.type;
      let opacityProperty;

      switch (layerType) {
        case 'fill':
          opacityProperty = 'fill-opacity';
          break;
        case 'line':
          opacityProperty = 'line-opacity';
          break;
        case 'circle':
          opacityProperty = 'circle-opacity';
          break;
        case 'symbol':
          this.map.setPaintProperty(layerId, 'icon-opacity', opacity);
          this.map.setPaintProperty(layerId, 'text-opacity', opacity);
          return;
        case 'raster':
          opacityProperty = 'raster-opacity';
          break;
        case 'background':
          opacityProperty = 'background-opacity';
          break;
        default:
          opacityProperty = `${layerType}-opacity`;
      }

      this.map.setPaintProperty(layerId, opacityProperty, opacity);
    }

    // Sync back to Python
    this.model.set('_js_events', [...this.model.get('_js_events'), {
      type: 'layer_opacity_changed',
      layerId: layerId,
      opacity: opacity
    }]);
    this.model.save_changes();
  }

  onAdd(map) {
    return this.container;
  }

  setupLayerChangeListeners() {
    // Listen for map layer property changes to sync UI
    this.map.on('styledata', () => {
      // Update UI when map style changes (with a small delay to ensure changes are applied)
      setTimeout(() => {
        this.updateLayerStatesFromMap();
        this.checkForNewLayers();
      }, 100);
    });

    // Also listen for data changes which can trigger updates
    this.map.on('data', (e) => {
      if (e.sourceDataType === 'content') {
        setTimeout(() => {
          this.updateLayerStatesFromMap();
          this.checkForNewLayers();
        }, 100);
      }
    });

    // Listen for source add events (indicates new layers may be added)
    this.map.on('sourcedata', (e) => {
      if (e.sourceDataType === 'metadata') {
        setTimeout(() => {
          this.checkForNewLayers();
        }, 150);
      }
    });
  }

  setupModelChangeListeners() {
    // Listen for changes to the layer_dict in the Python model
    this.model.on('change:_layer_dict', () => {
      setTimeout(() => {
        this.checkForNewLayers();
      }, 100);
    });

    // Listen for layer additions/removals
    this.model.on('change:_layers', () => {
      setTimeout(() => {
        this.checkForNewLayers();
      }, 100);
    });
  }

  updateLayerStatesFromMap() {
    // Update local state and UI based on current map layer states
    Object.keys(this.layerStates).forEach(layerId => {
      const layer = this.map.getLayer(layerId);
      if (layer) {
        // Check visibility
        const visibility = this.map.getLayoutProperty(layerId, 'visibility');
        const isVisible = visibility !== 'none';

        // Check opacity
        const layerType = layer.type;
        let opacity = 1.0;

      switch (layerType) {
        case 'fill':
          opacity = this.map.getPaintProperty(layerId, 'fill-opacity') || 1.0;
          break;
        case 'line':
            opacity = this.map.getPaintProperty(layerId, 'line-opacity') || 1.0;
            break;
          case 'circle':
            opacity = this.map.getPaintProperty(layerId, 'circle-opacity') || 1.0;
            break;
          case 'symbol':
            opacity = this.map.getPaintProperty(layerId, 'icon-opacity') || 1.0;
            break;
          case 'raster':
            opacity = this.map.getPaintProperty(layerId, 'raster-opacity') || 1.0;
            break;
          case 'background':
            opacity = this.map.getPaintProperty(layerId, 'background-opacity') || 1.0;
            break;
        }

        // Update local state
        if (this.layerStates[layerId]) {
          this.layerStates[layerId].visible = isVisible;
          this.layerStates[layerId].opacity = opacity;
        }

        this.ensureStyleControls(layerId);

        // Update UI elements
        this.updateUIForLayer(layerId, isVisible, opacity);
      }
    });
  }

  updateUIForLayer(layerId, visible, opacity) {
    // Skip UI updates if user is currently interacting with a slider
    if (this.userInteractingWithSlider) {
      return;
    }

    // Find the UI elements for this layer using data attribute
    const layerItems = this.panel.querySelectorAll('.layer-control-item');

    layerItems.forEach(item => {
      // Use data attribute for exact matching instead of text content
      if (item.dataset.layerId === layerId) {
        const checkbox = item.querySelector('.layer-control-checkbox');
        const opacitySlider = item.querySelector('.layer-control-opacity');

        // Update checkbox
        if (checkbox) {
          checkbox.checked = visible;
        }

        // Update opacity slider
        if (opacitySlider) {
          opacitySlider.value = opacity;
          opacitySlider.title = `Opacity: ${Math.round(opacity * 100)}%`;
        }

        if (this.styleEditors.has(layerId)) {
          this.updateStyleEditorValues(layerId);
        }
      }
    });
  }

  checkForNewLayers() {
    // Check for new user-added layers by monitoring the model's layer_dict
    const currentLayers = this.model.get('_layers') || {};
    const currentLayerDict = this.model.get('_layer_dict') || {};

    // Check for new layers in the layer_dict that aren't in our layerStates
    Object.keys(currentLayerDict).forEach(layerId => {
      // Skip if we already have this layer in our control
      if (this.layerStates[layerId]) {
        return;
      }

      // Skip if this layer is filtered out
      if (this.options.layers && !this.options.layers.includes(layerId)) {
        return;
      }

      // Get layer info from layer_dict
      const layerInfo = currentLayerDict[layerId];
      if (layerInfo) {
        // Add to our layer states
        this.layerStates[layerId] = {
          visible: layerInfo.visible !== false,
          opacity: layerInfo.opacity || 1.0,
          name: layerId
        };

        // Add to target layers if not filtering
        if (!this.options.layers) {
          this.targetLayers.push(layerId);
        }

        // Add UI element for this layer
        this.addLayerItem(layerId, this.layerStates[layerId]);
      }
    });
  }

  addNewLayer(layerId, layerConfig) {
    // Get current layer properties
    const visibility = this.map.getLayoutProperty(layerId, 'visibility');
    const isVisible = visibility !== 'none';

    // Get opacity based on layer type
    const layerType = layerConfig.type;
    let opacity = 1.0;

    switch (layerType) {
      case 'fill':
        opacity = this.map.getPaintProperty(layerId, 'fill-opacity') || 1.0;
        break;
      case 'line':
        opacity = this.map.getPaintProperty(layerId, 'line-opacity') || 1.0;
        break;
      case 'circle':
        opacity = this.map.getPaintProperty(layerId, 'circle-opacity') || 1.0;
        break;
      case 'symbol':
        opacity = this.map.getPaintProperty(layerId, 'icon-opacity') || 1.0;
        break;
      case 'raster':
        opacity = this.map.getPaintProperty(layerId, 'raster-opacity') || 1.0;
        break;
      case 'background':
        opacity = this.map.getPaintProperty(layerId, 'background-opacity') || 1.0;
        break;
    }

    // Add to our layer states
    this.layerStates[layerId] = {
      visible: isVisible,
      opacity: opacity,
      name: layerId
    };

    // Update target layers if not filtering
    if (!this.options.layers) {
      this.targetLayers.push(layerId);
    }

    // Create and add the UI element for this layer
    this.addLayerItem(layerId, this.layerStates[layerId]);
  }

  isUserAddedLayer(layerId) {
    // Check if this layer is in our layerStates (meaning it was added by user via Python)
    // Background style layers are NOT in layerStates except for the special "Background" entry
    return this.layerStates[layerId] && layerId !== 'Background';
  }

  addLayerItem(layerId, state) {
    const item = document.createElement('div');
    item.className = 'layer-control-item';
    item.setAttribute('data-layer-id', layerId);

    const row = document.createElement('div');
    row.className = 'layer-control-row';

    // Checkbox for visibility
    const checkbox = document.createElement('input');
    checkbox.type = 'checkbox';
    checkbox.className = 'layer-control-checkbox';
    checkbox.checked = state.visible;
    checkbox.addEventListener('change', () => {
      if (layerId === 'Background') {
        this.toggleBackgroundVisibility(checkbox.checked);
      } else {
        this.toggleLayerVisibility(layerId, checkbox.checked);
      }
    });

    // Layer name - use friendly name for Background
    const name = document.createElement('span');
    name.className = 'layer-control-name';
    name.textContent = layerId === 'Background' ? 'Background' : (state.name || layerId);
    name.title = layerId === 'Background' ? 'Background' : (state.name || layerId);

    // Opacity slider
    const opacity = document.createElement('input');
    opacity.type = 'range';
    opacity.className = 'layer-control-opacity';
    opacity.min = '0';
    opacity.max = '1';
    opacity.step = '0.01';
    opacity.value = state.opacity;
    opacity.title = `Opacity: ${Math.round(state.opacity * 100)}%`;
    opacity.dataset.role = 'opacity-slider';

    // Track when user starts interacting with slider
    const startSliderInteraction = () => {
      this.userInteractingWithSlider = true;

      // Define handlers to end interaction
      const endInteraction = () => {
        this.userInteractingWithSlider = false;
        document.removeEventListener('mouseup', endInteraction);
        document.removeEventListener('touchend', endInteraction);
        document.removeEventListener('mouseleave', endInteraction);
        document.removeEventListener('touchcancel', endInteraction);
      };

      document.addEventListener('mouseup', endInteraction);
      document.addEventListener('touchend', endInteraction);
      document.addEventListener('mouseleave', endInteraction);
      document.addEventListener('touchcancel', endInteraction);
    };

    opacity.addEventListener('mousedown', startSliderInteraction);
    opacity.addEventListener('touchstart', startSliderInteraction);

    // Track when user stops interacting with slider (in case pointer stays on slider)
    opacity.addEventListener('mouseup', () => {
      this.userInteractingWithSlider = false;
    });
    opacity.addEventListener('touchend', () => {
      this.userInteractingWithSlider = false;
    });
    opacity.addEventListener('mouseleave', () => {
      this.userInteractingWithSlider = false;
    });
    opacity.addEventListener('touchcancel', () => {
      this.userInteractingWithSlider = false;
    });

    opacity.addEventListener('input', () => {
      if (layerId === 'Background') {
        this.changeBackgroundOpacity(parseFloat(opacity.value));
      } else {
        this.changeLayerOpacity(layerId, parseFloat(opacity.value));
      }
      opacity.title = `Opacity: ${Math.round(opacity.value * 100)}%`;
    });
    opacity.addEventListener('change', () => {
      if (layerId !== 'Background') {
        const payload = { opacity: parseFloat(opacity.value) };
        this.notifyStyleChange(layerId, payload);
      }
    });

    row.appendChild(checkbox);
    row.appendChild(name);
    row.appendChild(opacity);

    const styleButton = this.createStyleButton(layerId, state);
    if (styleButton) {
      row.appendChild(styleButton);
    }

    item.appendChild(row);
    this.ensureStyleControls(layerId);

    if (styleButton && !styleButton.disabled) {
      const styleEditor = this.createStyleEditor(layerId, state);
      if (styleEditor) {
        item.appendChild(styleEditor);
        this.styleEditors.set(layerId, styleEditor);
        this.updateStyleEditorValues(layerId);
      }
    }

    this.panel.appendChild(item);
  }

  ensureStyleControls(layerId) {
    const state = this.layerStates[layerId];
    if (!state || !this.panel) {
      return;
    }

    const items = this.panel.querySelectorAll('.layer-control-item');
    const item = Array.from(items).find((el) => el.dataset.layerId === layerId);
    if (!item) {
      return;
    }

    const row = item.querySelector('.layer-control-row');
    if (!row) {
      return;
    }

    let button = row.querySelector('.layer-control-style-button');
    const hasOptions = this.hasStyleOptions(layerId);

    if (!button) {
      button = this.createStyleButton(layerId, state);
      if (button) {
        row.appendChild(button);
      }
    }

    if (!button) {
      return;
    }

    if (hasOptions) {
      button.disabled = false;
      button.title = `Style ${state.name || layerId}`;

      if (!this.styleEditors.has(layerId)) {
        const styleEditor = this.createStyleEditor(layerId, state);
        if (styleEditor) {
          item.appendChild(styleEditor);
          this.styleEditors.set(layerId, styleEditor);
          this.updateStyleEditorValues(layerId);
        }
      }
    } else if (layerId === 'Background') {
      button.disabled = true;
      button.title = 'Styling not available for Background layers';
    }
  }

  hasStyleOptions(layerId) {
    if (!this.map || layerId === 'Background') {
      return false;
    }
    try {
      const layer = this.map.getLayer(layerId);
      if (!layer) {
        return false;
      }
      return ['fill', 'line', 'circle', 'symbol', 'raster'].includes(layer.type);
    } catch (error) {
      console.warn(`Could not read layer type for ${layerId}:`, error);
      return false;
    }
  }

  createStyleButton(layerId, state) {
    const hasOptions = this.hasStyleOptions(layerId);
    if (!hasOptions && layerId !== 'Background') {
      return null;
    }

    const button = document.createElement('button');
    button.type = 'button';
    button.className = 'layer-control-style-button';
    button.title = `Style ${state.name || layerId}`;
    button.setAttribute('aria-label', `Style ${state.name || layerId}`);
    button.innerHTML = '&#9881;';
    if (!hasOptions) {
      button.disabled = true;
      button.title = 'Styling not available for Background layers';
    } else {
      button.addEventListener('click', (event) => {
        event.stopPropagation();
        this.toggleStyleEditor(layerId);
      });
    }
    return button;
  }

  createStyleEditor(layerId, state) {
    if (!this.hasStyleOptions(layerId)) {
      return null;
    }

    const mapLayer = this.map.getLayer(layerId);
    if (!mapLayer) {
      return null;
    }

    this.cacheOriginalLayerStyle(layerId, mapLayer);

    const editor = document.createElement('div');
    editor.className = 'layer-control-style-editor';
    editor.dataset.layerId = layerId;

    const header = document.createElement('div');
    header.className = 'layer-control-style-header';

    const title = document.createElement('span');
    title.textContent = `Style ${state.name || layerId}`;
    header.appendChild(title);

    const closeBtn = document.createElement('button');
    closeBtn.type = 'button';
    closeBtn.className = 'layer-control-style-close';
    closeBtn.innerHTML = '&times;';
    closeBtn.title = 'Close style editor';
    closeBtn.addEventListener('click', (event) => {
      event.stopPropagation();
      this.toggleStyleEditor(layerId, false);
    });
    header.appendChild(closeBtn);

    editor.appendChild(header);

    const controlsContainer = document.createElement('div');
    controlsContainer.className = 'layer-control-style-controls';

    const paint = mapLayer.paint || {};
    const type = mapLayer.type;

    const appendControl = (control) => {
      if (control) {
        controlsContainer.appendChild(control);
      }
    };

    switch (type) {
      case 'fill':
        appendControl(this.createColorControl('Fill Color', layerId, 'fill-color', paint['fill-color'] || '#3388ff'));
        appendControl(this.createSliderControl('Fill Opacity', layerId, 'fill-opacity', paint['fill-opacity'] ?? 0.5, 0, 1, 0.05));
        appendControl(this.createColorControl('Outline Color', layerId, 'fill-outline-color', paint['fill-outline-color'] || '#3388ff'));
        break;
      case 'line':
        appendControl(this.createColorControl('Line Color', layerId, 'line-color', paint['line-color'] || '#3388ff'));
        appendControl(this.createSliderControl('Line Width', layerId, 'line-width', paint['line-width'] ?? 2, 0, 20, 0.5));
        appendControl(this.createSliderControl('Line Opacity', layerId, 'line-opacity', paint['line-opacity'] ?? 1, 0, 1, 0.05));
        appendControl(this.createSliderControl('Line Blur', layerId, 'line-blur', paint['line-blur'] ?? 0, 0, 5, 0.1));
        break;
      case 'circle':
        appendControl(this.createColorControl('Fill Color', layerId, 'circle-color', paint['circle-color'] || '#3388ff'));
        appendControl(this.createSliderControl('Radius', layerId, 'circle-radius', paint['circle-radius'] ?? 5, 0, 40, 0.5));
        appendControl(this.createSliderControl('Opacity', layerId, 'circle-opacity', paint['circle-opacity'] ?? 1, 0, 1, 0.05));
        appendControl(this.createSliderControl('Blur', layerId, 'circle-blur', paint['circle-blur'] ?? 0, 0, 5, 0.1));
        appendControl(this.createColorControl('Stroke Color', layerId, 'circle-stroke-color', paint['circle-stroke-color'] || '#ffffff'));
        appendControl(this.createSliderControl('Stroke Width', layerId, 'circle-stroke-width', paint['circle-stroke-width'] ?? 1, 0, 10, 0.1));
        appendControl(this.createSliderControl('Stroke Opacity', layerId, 'circle-stroke-opacity', paint['circle-stroke-opacity'] ?? 1, 0, 1, 0.05));
        break;
      case 'symbol':
        appendControl(this.createColorControl('Text Color', layerId, 'text-color', paint['text-color'] || '#333333'));
        appendControl(this.createColorControl('Text Halo', layerId, 'text-halo-color', paint['text-halo-color'] || '#ffffff'));
        appendControl(this.createSliderControl('Halo Width', layerId, 'text-halo-width', paint['text-halo-width'] ?? 1, 0, 10, 0.25));
        appendControl(this.createSliderControl('Text Opacity', layerId, 'text-opacity', paint['text-opacity'] ?? 1, 0, 1, 0.05));
        appendControl(this.createSliderControl('Icon Opacity', layerId, 'icon-opacity', paint['icon-opacity'] ?? 1, 0, 1, 0.05));
        break;
      case 'raster':
        appendControl(this.createSliderControl('Opacity', layerId, 'raster-opacity', paint['raster-opacity'] ?? 1, 0, 1, 0.05));
        appendControl(this.createSliderControl('Brightness Min', layerId, 'raster-brightness-min', paint['raster-brightness-min'] ?? 0, -1, 1, 0.05));
        appendControl(this.createSliderControl('Brightness Max', layerId, 'raster-brightness-max', paint['raster-brightness-max'] ?? 1, -1, 1, 0.05));
        appendControl(this.createSliderControl('Saturation', layerId, 'raster-saturation', paint['raster-saturation'] ?? 0, -1, 1, 0.05));
        appendControl(this.createSliderControl('Contrast', layerId, 'raster-contrast', paint['raster-contrast'] ?? 0, -1, 1, 0.05));
        appendControl(this.createSliderControl('Hue Rotate', layerId, 'raster-hue-rotate', paint['raster-hue-rotate'] ?? 0, 0, 360, 5));
        break;
    }

    if (!controlsContainer.children.length) {
      const fallback = document.createElement('p');
      fallback.className = 'layer-control-style-empty';
      fallback.textContent = 'No editable style properties detected.';
      controlsContainer.appendChild(fallback);
    }

    editor.appendChild(controlsContainer);

    const actions = document.createElement('div');
    actions.className = 'layer-control-style-actions';

    const applyBtn = document.createElement('button');
    applyBtn.type = 'button';
    applyBtn.className = 'layer-control-style-action layer-control-style-apply';
    applyBtn.textContent = 'Apply';
    applyBtn.addEventListener('click', (event) => {
      event.stopPropagation();
      this.applyStyleFromEditor(layerId);
    });

    const resetBtn = document.createElement('button');
    resetBtn.type = 'button';
    resetBtn.className = 'layer-control-style-action layer-control-style-reset';
    resetBtn.textContent = 'Reset';
    resetBtn.addEventListener('click', (event) => {
      event.stopPropagation();
      this.resetLayerStyle(layerId);
    });

    const closeBtnBottom = document.createElement('button');
    closeBtnBottom.type = 'button';
    closeBtnBottom.className = 'layer-control-style-action layer-control-style-close-secondary';
    closeBtnBottom.textContent = 'Close';
    closeBtnBottom.addEventListener('click', (event) => {
      event.stopPropagation();
      this.toggleStyleEditor(layerId, false);
    });

    actions.appendChild(applyBtn);
    actions.appendChild(resetBtn);
    actions.appendChild(closeBtnBottom);
    editor.appendChild(actions);

    return editor;
  }

  createColorControl(label, layerId, property, value) {
    const control = document.createElement('div');
    control.className = 'layer-style-control layer-style-control-color';

    const labelEl = document.createElement('label');
    labelEl.textContent = label;
    control.appendChild(labelEl);

    const inputGroup = document.createElement('div');
    inputGroup.className = 'layer-style-color-group';

    const liveValue = this.getCurrentPaintValue(layerId, property, value);
    this.recordOriginalPaintValue(layerId, property, liveValue);
    const normalized = this.normalizeColor(liveValue);

    const colorInput = document.createElement('input');
    colorInput.type = 'color';
    colorInput.className = 'layer-style-color';
    colorInput.value = normalized;
    colorInput.dataset.property = property;

    const textInput = document.createElement('input');
    textInput.type = 'text';
    textInput.className = 'layer-style-color-text';
    textInput.value = normalized;
    textInput.dataset.propertyDisplay = property;
    textInput.readOnly = true;

    colorInput.addEventListener('input', (event) => {
      const colorValue = event.target.value;
      textInput.value = colorValue;
      try {
        this.map.setPaintProperty(layerId, property, colorValue);
      } catch (error) {
        console.warn(`Failed to set ${property} for ${layerId}:`, error);
      }
    });

    colorInput.addEventListener('change', (event) => {
      this.notifyStyleChange(layerId, { [property]: event.target.value });
    });

    inputGroup.appendChild(colorInput);
    inputGroup.appendChild(textInput);
    control.appendChild(inputGroup);
    return control;
  }

  createSliderControl(label, layerId, property, value, min, max, step) {
    const liveValue = this.getCurrentPaintValue(layerId, property, value, min);
    this.recordOriginalPaintValue(layerId, property, liveValue);
    const control = document.createElement('div');
    control.className = 'layer-style-control layer-style-control-slider';

    const labelEl = document.createElement('label');
    labelEl.textContent = label;
    control.appendChild(labelEl);

    const sliderWrapper = document.createElement('div');
    sliderWrapper.className = 'layer-style-slider-wrapper';

    const slider = document.createElement('input');
    slider.type = 'range';
    slider.min = min;
    slider.max = max;
    slider.step = step;
    slider.value = liveValue;
    slider.dataset.property = property;
    slider.className = 'layer-style-slider';

    const valueDisplay = document.createElement('span');
    valueDisplay.className = 'layer-style-value';
    valueDisplay.dataset.property = property;
    valueDisplay.textContent = this.formatNumericValue(liveValue, step);

    slider.addEventListener('input', (event) => {
      const newVal = parseFloat(event.target.value);
      valueDisplay.textContent = this.formatNumericValue(newVal, step);
      try {
        this.map.setPaintProperty(layerId, property, newVal);
      } catch (error) {
        console.warn(`Failed to set ${property} for ${layerId}:`, error);
      }
    });

    slider.addEventListener('change', (event) => {
      const newVal = parseFloat(event.target.value);
      this.notifyStyleChange(layerId, { [property]: newVal });
    });

    sliderWrapper.appendChild(slider);
    sliderWrapper.appendChild(valueDisplay);
    control.appendChild(sliderWrapper);
    return control;
  }

  toggleStyleEditor(layerId, forceState) {
    const editor = this.styleEditors.get(layerId);
    if (!editor) {
      return;
    }

    const shouldOpen = forceState !== undefined ? forceState : !editor.classList.contains('expanded');

    if (shouldOpen) {
      // Close others
      this.styleEditors.forEach((panel, id) => {
        if (id !== layerId) {
          panel.classList.remove('expanded');
        }
      });
      editor.classList.add('expanded');
      this.activeStyleEditor = layerId;
      this.updateStyleEditorValues(layerId);
    } else {
      editor.classList.remove('expanded');
      if (this.activeStyleEditor === layerId) {
        this.activeStyleEditor = null;
      }
    }
  }

  applyStyleFromEditor(layerId) {
    const editor = this.styleEditors.get(layerId);
    if (!editor) {
      return;
    }

    const inputs = editor.querySelectorAll('[data-property]');
    const updates = {};
    inputs.forEach((input) => {
      const property = input.dataset.property;
      if (!property) {
        return;
      }
      let value;
      if (input.type === 'color') {
        value = input.value;
      } else if (input.type === 'range') {
        value = parseFloat(input.value);
      } else {
        return;
      }
      try {
        this.map.setPaintProperty(layerId, property, value);
        updates[property] = value;
      } catch (error) {
        console.warn(`Failed to apply ${property} for ${layerId}:`, error);
      }
    });

    if (Object.keys(updates).length > 0) {
      this.notifyStyleChange(layerId, updates);
    }
    this.updateStyleEditorValues(layerId);
  }

  resetLayerStyle(layerId) {
    const original = this.originalLayerStyles.get(layerId);
    if (!original) {
      return;
    }

    const { paint } = original;
    const applied = {};

    Object.entries(paint).forEach(([property, value]) => {
      try {
        const restoredValue = this.clonePaintValue(value);
        this.map.setPaintProperty(layerId, property, restoredValue);
        applied[property] = restoredValue;
      } catch (error) {
        console.warn(`Failed to reset ${property} for ${layerId}:`, error);
      }
    });

    if (Object.keys(applied).length > 0) {
      this.notifyStyleChange(layerId, applied);
    }

    this.updateStyleEditorValues(layerId);
  }

  applyPanelWidth(width, immediate = false) {
    const clamped = Math.round(Math.min(this.maxPanelWidth, Math.max(this.minPanelWidth, width)));
    const applyWidth = () => {
      this.panelWidth = clamped;
      const px = `${clamped}px`;
      this.panel.style.width = px;
      this.updateWidthDisplay();
    };

    if (immediate) {
      applyWidth();
      return;
    }

    if (this.widthFrame) {
      cancelAnimationFrame(this.widthFrame);
    }
    this.widthFrame = requestAnimationFrame(() => {
      applyWidth();
      this.widthFrame = null;
    });
  }

  updateWidthFromPointer(event, resetBaseline = false) {
    if (!this.widthSliderEl) {
      return;
    }

    const sliderWidth = this.widthDragRectWidth || this.widthSliderEl.getBoundingClientRect().width || 1;
    const widthRange = this.maxPanelWidth - this.minPanelWidth;

    let width;
    if (resetBaseline) {
      const rect = this.widthSliderEl.getBoundingClientRect();
      const relative = rect.width > 0 ? (event.clientX - rect.left) / rect.width : 0;
      const clampedRatio = Math.min(1, Math.max(0, relative));
      width = this.minPanelWidth + clampedRatio * widthRange;
      this.widthDragStartWidth = width;
      this.widthDragStartX = event.clientX;
    } else {
      const delta = event.clientX - (this.widthDragStartX || event.clientX);
      width = (this.widthDragStartWidth || this.panelWidth) + (delta / sliderWidth) * widthRange;
    }

    this.applyPanelWidth(width, this.isWidthSliderActive);
  }

  updateWidthDisplay() {
    if (this.widthValueEl) {
      this.widthValueEl.textContent = `${this.panelWidth}px`;
    }
    if (this.widthSliderEl) {
      this.widthSliderEl.setAttribute('aria-valuenow', String(this.panelWidth));
      const ratio = (this.panelWidth - this.minPanelWidth) / (this.maxPanelWidth - this.minPanelWidth || 1);
      if (this.widthThumbEl) {
        const sliderWidth = this.widthSliderEl.clientWidth || 1;
        const thumbWidth = this.widthThumbEl.offsetWidth || 14;
        const padding = 16; // matches CSS left/right padding
        const available = Math.max(0, sliderWidth - padding - thumbWidth);
        const clampedRatio = Math.min(1, Math.max(0, ratio));
        const leftPx = 8 + available * clampedRatio;
        this.widthThumbEl.style.left = `${leftPx}px`;
      }
    }
  }

  ensureOriginalLayerEntry(layerId) {
    if (!this.originalLayerStyles.has(layerId)) {
      this.originalLayerStyles.set(layerId, { paint: {} });
    }
    return this.originalLayerStyles.get(layerId);
  }

  recordOriginalPaintValue(layerId, property, value) {
    if (value === undefined || value === null) {
      return;
    }
    const original = this.ensureOriginalLayerEntry(layerId);
    if (property in original.paint) {
      return;
    }
    original.paint[property] = this.clonePaintValue(value);
  }

  getCurrentPaintValue(layerId, property, fallback, numericDefault) {
    let value;
    try {
      value = this.map.getPaintProperty(layerId, property);
    } catch (error) {
      value = undefined;
    }

    if (value === undefined || value === null) {
      if (fallback !== undefined) {
        value = fallback;
      } else if (numericDefault !== undefined) {
        value = numericDefault;
      }
    }

    if (numericDefault !== undefined && typeof numericDefault === 'number') {
      if (typeof value !== 'number') {
        const parsed = Number(value);
        value = Number.isNaN(parsed) ? numericDefault : parsed;
      }
    }

    if (typeof value === 'number' && Number.isNaN(value)) {
      value = numericDefault !== undefined ? numericDefault : 0;
    }

    return value;
  }

  clonePaintValue(value) {
    if (Array.isArray(value)) {
      return value.map((item) => this.clonePaintValue(item));
    }
    if (value && typeof value === 'object') {
      try {
        return JSON.parse(JSON.stringify(value));
      } catch (error) {
        return value;
      }
    }
    return value;
  }

  cacheOriginalLayerStyle(layerId, mapLayer) {
    if (!mapLayer) {
      return;
    }
    const original = this.ensureOriginalLayerEntry(layerId);
    const paintKeys = Object.keys(mapLayer.paint || {});
    paintKeys.forEach((prop) => {
      const value = this.getCurrentPaintValue(layerId, prop, mapLayer.paint[prop]);
      this.recordOriginalPaintValue(layerId, prop, value);
    });
    // Ensure entry exists even if no paint keys were discovered
    this.originalLayerStyles.set(layerId, original);
  }

  updateStyleEditorValues(layerId) {
    const editor = this.styleEditors.get(layerId);
    if (!editor || !this.map) {
      return;
    }
    let mapLayer;
    try {
      mapLayer = this.map.getLayer(layerId);
    } catch (error) {
      console.warn(`Failed to access layer ${layerId} for style sync:`, error);
      return;
    }
    if (!mapLayer) {
      return;
    }

    const inputs = editor.querySelectorAll('[data-property]');
    inputs.forEach((input) => {
      const property = input.dataset.property;
      if (!property) {
        return;
      }

      let currentValue;
      try {
        currentValue = this.map.getPaintProperty(layerId, property);
      } catch (error) {
        return;
      }

      if (currentValue === undefined) {
        return;
      }

      if (input.type === 'color') {
        const normalized = this.normalizeColor(currentValue);
        input.value = normalized;
        const textInput = editor.querySelector(`input.layer-style-color-text[data-property-display="${property}"]`);
        if (textInput) {
          textInput.value = normalized;
        }
      } else if (input.type === 'range' && typeof currentValue === 'number') {
        input.value = currentValue;
        const display = editor.querySelector(`span.layer-style-value[data-property="${property}"]`);
        if (display) {
          display.textContent = this.formatNumericValue(currentValue, parseFloat(input.step || '1'));
        }
      }
    });
  }

  normalizeColor(value) {
    if (typeof value === 'string') {
      if (value.startsWith('#')) {
        return value;
      }
      if (value.startsWith('rgb')) {
        const match = value.match(/\d+/g);
        if (match && match.length >= 3) {
          const [r, g, b] = match.map((num) => parseInt(num, 10));
          return this.rgbToHex(r, g, b);
        }
      }
    } else if (Array.isArray(value) && value.length >= 3) {
      return this.rgbToHex(value[0], value[1], value[2]);
    }
    return '#3388ff';
  }

  rgbToHex(r, g, b) {
    const clamp = (v) => Math.max(0, Math.min(255, Math.round(v)));
    const toHex = (v) => {
      const hex = clamp(v).toString(16);
      return hex.length === 1 ? `0${hex}` : hex;
    };
    return `#${toHex(r)}${toHex(g)}${toHex(b)}`;
  }

  formatNumericValue(value, step) {
    let decimals = 0;
    if (step && Number(step) !== 1) {
      const stepNumber = Number(step);
      if (stepNumber > 0 && stepNumber < 1) {
        decimals = Math.min(4, Math.ceil(Math.abs(Math.log10(stepNumber))));
      }
    }
    return value.toFixed(decimals);
  }

  notifyStyleChange(layerId, styleUpdates) {
    if (!styleUpdates || Object.keys(styleUpdates).length === 0 || !this.model) {
      return;
    }
    try {
      const currentEvents = this.model.get('_js_events') || [];
      const eventPayload = {
        type: 'layer_style_changed',
        layerId: layerId,
        style: styleUpdates
      };
      this.model.set('_js_events', [...currentEvents, eventPayload]);
      this.model.save_changes();
    } catch (error) {
      console.warn('Failed to notify layer style change:', error);
    }
  }

  toggleBackgroundVisibility(visible) {
    // Update local state
    if (this.layerStates['Background']) {
      this.layerStates['Background'].visible = visible;
    }

    // Apply to all style layers (Background layers)
    const styleLayers = this.map.getStyle().layers || [];
    styleLayers.forEach(layer => {
      // Skip user-added layers (they have different sources)
      if (!this.isUserAddedLayer(layer.id)) {
        this.map.setLayoutProperty(layer.id, 'visibility', visible ? 'visible' : 'none');
      }
    });

    // Sync back to Python
    this.model.set('_js_events', [...this.model.get('_js_events'), {
      type: 'layer_visibility_changed',
      layerId: 'Background',
      visible: visible
    }]);
    this.model.save_changes();
  }

  changeBackgroundOpacity(opacity) {
    // Update local state
    if (this.layerStates['Background']) {
      this.layerStates['Background'].opacity = opacity;
    }

    // Apply to all style layers (Background layers)
    const styleLayers = this.map.getStyle().layers || [];
    styleLayers.forEach(styleLayer => {
      // Skip user-added layers
      if (!this.isUserAddedLayer(styleLayer.id)) {
        const layer = this.map.getLayer(styleLayer.id);
        if (layer) {
          const layerType = layer.type;
          let opacityProperty;

          switch (layerType) {
            case 'fill':
              opacityProperty = 'fill-opacity';
              break;
            case 'line':
              opacityProperty = 'line-opacity';
              break;
            case 'circle':
              opacityProperty = 'circle-opacity';
              break;
            case 'symbol':
              this.map.setPaintProperty(styleLayer.id, 'icon-opacity', opacity);
              this.map.setPaintProperty(styleLayer.id, 'text-opacity', opacity);
              return;
            case 'raster':
              opacityProperty = 'raster-opacity';
              break;
            case 'background':
              opacityProperty = 'background-opacity';
              break;
            default:
              opacityProperty = `${layerType}-opacity`;
          }

          // Apply opacity if the property exists for this layer type
          if (opacityProperty) {
            this.map.setPaintProperty(styleLayer.id, opacityProperty, opacity);
          }
        }
      }
    });

    // Sync back to Python
    this.model.set('_js_events', [...this.model.get('_js_events'), {
      type: 'layer_opacity_changed',
      layerId: 'Background',
      opacity: opacity
    }]);
    this.model.save_changes();
  }

  onRemove() {
    this.container.parentNode.removeChild(this.container);
  }
}

class WidgetPanelControl {
  constructor(options = {}, map, model) {
    this.options = options;
    this.map = map;
    this.model = model;
    this.controlId = options.control_id || `widget-panel-${Math.random().toString(36).slice(2)}`;
    this.collapsed = options.collapsed !== false;
    this.position = options.position || 'top-right';
    this.widgetModelId = options.widget_model_id;
    this.panelWidth = options.panelWidth || 320;
    this.panelMinWidth = options.panelMinWidth || 220;
    this.panelMaxWidth = options.panelMaxWidth || 420;

    this.container = document.createElement('div');
    this.container.className = 'maplibregl-ctrl maplibregl-ctrl-group maplibregl-ctrl-widget-panel';

    this.button = document.createElement('button');
    this.button.type = 'button';
    this.button.className = 'widget-panel-toggle';
    const buttonLabel = options.description || options.label || 'Widget panel';
    this.button.title = buttonLabel;
    this.button.setAttribute('aria-label', buttonLabel);
    this.button.setAttribute('aria-expanded', (!this.collapsed).toString());

    const iconSpan = document.createElement('span');
    iconSpan.className = 'widget-panel-toggle-icon';
    iconSpan.textContent = options.icon || '⋮';
    this.button.appendChild(iconSpan);

    this.button.addEventListener('click', () => this.toggle());
    this.container.appendChild(this.button);

    this.panel = document.createElement('div');
    this.panel.className = 'widget-panel';
    this.panel.style.minWidth = `${this.panelMinWidth}px`;
    this.panel.style.maxWidth = `${this.panelMaxWidth}px`;
    this.panel.style.width = `${this.panelWidth}px`;
    this.panel.style.maxHeight = options.maxHeight || '70vh';

    if (this.position.startsWith('top')) {
      this.panel.style.top = '34px';
      this.panel.style.bottom = 'auto';
      this.panel.style.marginTop = '4px';
      this.panel.style.marginBottom = '0';
    } else {
      this.panel.style.bottom = '34px';
      this.panel.style.top = 'auto';
      this.panel.style.marginTop = '0';
      this.panel.style.marginBottom = '4px';
    }

    if (this.position.endsWith('left')) {
      this.panel.style.left = '0';
      this.panel.style.right = 'auto';
    } else {
      this.panel.style.right = '0';
      this.panel.style.left = 'auto';
    }

    if (this.collapsed) {
      this.panel.style.display = 'none';
    } else {
      this.panel.classList.add('expanded');
    }

    const header = document.createElement('div');
    header.className = 'widget-panel-header';

    const title = document.createElement('span');
    title.className = 'widget-panel-title';
    title.textContent = options.label || 'Widget Panel';
    header.appendChild(title);

    const closeButton = document.createElement('button');
    closeButton.type = 'button';
    closeButton.className = 'widget-panel-close';
    closeButton.setAttribute('aria-label', 'Collapse widget panel');
    closeButton.innerHTML = '&times;';
    closeButton.addEventListener('click', () => this.collapse());
    header.appendChild(closeButton);

    this.panel.appendChild(header);

    this.content = document.createElement('div');
    this.content.className = 'widget-panel-content';
    this.panel.appendChild(this.content);

    this.container.appendChild(this.panel);

    this.widgetView = null;
    if (this.widgetModelId) {
      this.attachWidgetView(this.widgetModelId);
    }
  }

  async attachWidgetView(modelId) {
    if (!modelId) {
      return;
    }

    if (!this.model || !this.model.widget_manager) {
      console.warn('Widget manager not available for widget panel');
      return;
    }

    try {
      const widgetModel = await this.model.widget_manager.get_model(modelId);
      if (!widgetModel) {
        console.warn(`Widget model ${modelId} not found`);
        return;
      }

      const view = await this.model.widget_manager.create_view(widgetModel);

      this.disposeWidgetView();
      this.widgetView = view;

      this.content.innerHTML = '';
      if (typeof view.render === 'function') {
        await view.render();
      }
      this.content.appendChild(view.el);
      if (typeof view.trigger === 'function') {
        view.trigger('displayed');
      }
      this.content.classList.add('widget-panel-content-loaded');
    } catch (error) {
      console.error('Failed to attach widget panel view:', error);
    }
  }

  disposeWidgetView() {
    if (this.widgetView) {
      if (typeof this.widgetView.remove === 'function') {
        this.widgetView.remove();
      } else if (this.widgetView.el && this.widgetView.el.parentNode) {
        this.widgetView.el.parentNode.removeChild(this.widgetView.el);
      }
      this.widgetView = null;
    }
  }

  toggle() {
    if (this.collapsed) {
      this.expand();
    } else {
      this.collapse();
    }
  }

  expand() {
    if (!this.collapsed) {
      return;
    }
    this.collapsed = false;
    this.panel.style.display = 'block';
    requestAnimationFrame(() => {
      this.panel.classList.add('expanded');
    });
    this.button.setAttribute('aria-expanded', 'true');
  }

  collapse() {
    if (this.collapsed) {
      return;
    }
    this.collapsed = true;
    this.panel.classList.remove('expanded');
    this.button.setAttribute('aria-expanded', 'false');
    setTimeout(() => {
      if (this.collapsed) {
        this.panel.style.display = 'none';
      }
    }, 180);
  }

  onAdd(map) {
    this.map = map;
    return this.container;
  }

  onRemove() {
    this.disposeWidgetView();
    if (this.container && this.container.parentNode) {
      this.container.parentNode.removeChild(this.container);
    }
    this.map = null;
  }
}

function render({ model, el }) {
  const debugEnabled =
    (typeof window !== 'undefined' && Boolean(window.ANYMAP_DEBUG)) ||
    Boolean(model.get('_debug_logging'));
  const debugLog = (...args) => {
    if (debugEnabled) {
      console.log(...args);
    }
  };

  // Create unique ID for this widget instance
  const widgetId = `anymap-${Math.random().toString(36).substr(2, 9)}`;

  // Create container for the map
  const container = document.createElement("div");
  container.id = widgetId;
  container.style.width = model.get("width");
  container.style.height = model.get("height");
  container.style.position = "relative";
  container.style.overflow = "hidden";

  // Ensure parent element has proper styling
  el.style.width = "100%";
  el.style.height = model.get("height");
  el.style.display = "block";
  el.style.margin = "0";
  el.style.padding = "0";
  el.style.overflow = "hidden";

  // Clear any existing content and cleanup
  if (el._map) {
    el._map.remove();
    el._map = null;
  }
  if (el._markers) {
    el._markers.forEach(marker => marker.remove());
    el._markers = [];
  }
  if (el._geomanInstance && typeof el._geomanInstance.destroy === 'function') {
    try {
      el._geomanInstance.destroy({ removeSources: true });
    } catch (error) {
      console.warn('Failed to destroy existing Geoman instance:', error);
    }
  }
  el._geomanInstance = null;
  el._geomanPromise = null;
  el._geomanEventListener = null;
  if (el._geomanModelListener) {
    model.off("change:geoman_data", el._geomanModelListener);
    el._geomanModelListener = null;
  }
  el._geomanSyncFromJs = false;
  el._pendingGeomanData = normalizeGeomanGeoJson(model.get("geoman_data"));

  el.innerHTML = "";
  el.appendChild(container);

  // Load and register protocols dynamically
  const loadProtocols = async () => {
    try {
      // Load MapLibre GL JS first
      if (!window.maplibregl) {
        const maplibreScript = document.createElement('script');
        maplibreScript.src = 'https://unpkg.com/maplibre-gl@latest/dist/maplibre-gl.js';

        const previousDefine = window.define;
        const previousModule = window.module;
        const previousExports = window.exports;
        const hadAMDDefine = !!(previousDefine && previousDefine.amd);
        const hadModule = typeof previousModule !== 'undefined';
        const hadExports = typeof previousExports !== 'undefined';

        const restoreModuleEnv = () => {
          if (hadAMDDefine) {
            window.define = previousDefine;
          } else {
            delete window.define;
          }
          if (hadModule) {
            window.module = previousModule;
          } else {
            delete window.module;
          }
          if (hadExports) {
            window.exports = previousExports;
          } else {
            delete window.exports;
          }
        };

        if (hadAMDDefine) {
          window.define = undefined;
        }
        if (hadModule) {
          window.module = undefined;
        }
        if (hadExports) {
          window.exports = undefined;
        }

        await new Promise((resolve, reject) => {
          maplibreScript.onload = () => {
            restoreModuleEnv();
            resolve();
          };
          maplibreScript.onerror = (error) => {
            restoreModuleEnv();
            reject(error);
          };
          document.head.appendChild(maplibreScript);
        });

        if (
          !window.maplibregl &&
          typeof window.define === 'function' &&
          window.define.amd &&
          typeof window.require === 'function'
        ) {
          // Fallback for environments (e.g. VS Code notebooks) that force AMD loading
          window.maplibregl = await new Promise((resolve, reject) => {
            try {
              window.require(['maplibre-gl'], (module) => {
                if (module && module.default) {
                  resolve(module.default);
                } else {
                  resolve(module);
                }
              }, reject);
            } catch (err) {
              reject(err);
            }
          });
        }

        if (!window.maplibregl) {
          throw new Error('MapLibre GL JS failed to load');
        }

        console.log("MapLibre GL JS loaded successfully");
      }

      // Load MapLibre GL CSS
      if (!document.querySelector('link[href*="maplibre-gl.css"]')) {
        const maplibreCSS = document.createElement('link');
        maplibreCSS.rel = 'stylesheet';
        maplibreCSS.href = 'https://unpkg.com/maplibre-gl@latest/dist/maplibre-gl.css';
        document.head.appendChild(maplibreCSS);
      }

      // Load COG protocol
      if (!window.MaplibreCOGProtocol) {
        const cogScript = document.createElement('script');
        cogScript.src = 'https://unpkg.com/@geomatico/maplibre-cog-protocol@0.8.0/dist/index.js';

        await new Promise((resolve, reject) => {
          cogScript.onload = resolve;
          cogScript.onerror = reject;
          document.head.appendChild(cogScript);
        });
      }

      // Load PMTiles protocol
      if (!window.pmtiles) {
        const pmtilesScript = document.createElement('script');
        pmtilesScript.src = 'https://unpkg.com/pmtiles@3.2.0/dist/pmtiles.js';

        await new Promise((resolve, reject) => {
          pmtilesScript.onload = resolve;
          pmtilesScript.onerror = reject;
          document.head.appendChild(pmtilesScript);
        });
      }

      // Load MapboxDraw
      if (!window.MapboxDraw) {
        const drawScript = document.createElement('script');
        drawScript.src = 'https://www.unpkg.com/@mapbox/mapbox-gl-draw@1.5.0/dist/mapbox-gl-draw.js';

        await new Promise((resolve, reject) => {
          drawScript.onload = resolve;
          drawScript.onerror = reject;
          document.head.appendChild(drawScript);
        });

        // Load CSS for MapboxDraw
        if (!document.querySelector('link[href*="mapbox-gl-draw.css"]')) {
          const drawCSS = document.createElement('link');
          drawCSS.rel = 'stylesheet';
          drawCSS.href = 'https://www.unpkg.com/@mapbox/mapbox-gl-draw@1.5.0/dist/mapbox-gl-draw.css';
          document.head.appendChild(drawCSS);
        }
      }

      // Load Terra Draw
      if (!window.MaplibreTerradrawControl) {
        const terraDrawScript = document.createElement('script');
        terraDrawScript.src = 'https://cdn.jsdelivr.net/npm/@watergis/maplibre-gl-terradraw@1.0.1/dist/maplibre-gl-terradraw.umd.js';

        await new Promise((resolve, reject) => {
          terraDrawScript.onload = resolve;
          terraDrawScript.onerror = reject;
          document.head.appendChild(terraDrawScript);
        });

        // Load CSS for Terra Draw
        if (!document.querySelector('link[href*="maplibre-gl-terradraw.css"]')) {
          const terraDrawCSS = document.createElement('link');
          terraDrawCSS.rel = 'stylesheet';
          terraDrawCSS.href = 'https://cdn.jsdelivr.net/npm/@watergis/maplibre-gl-terradraw@1.0.1/dist/maplibre-gl-terradraw.css';
          document.head.appendChild(terraDrawCSS);
        }
      }

      // Load MapLibre GL Geocoder
      if (!window.MaplibreGeocoder) {
        const geocoderScript = document.createElement('script');
        geocoderScript.src = 'https://unpkg.com/@maplibre/maplibre-gl-geocoder@1.5.0/dist/maplibre-gl-geocoder.min.js';

        await new Promise((resolve, reject) => {
          geocoderScript.onload = resolve;
          geocoderScript.onerror = reject;
          document.head.appendChild(geocoderScript);
        });

        // Load CSS for MapLibre GL Geocoder
        if (!document.querySelector('link[href*="maplibre-gl-geocoder.css"]')) {
          const geocoderCSS = document.createElement('link');
          geocoderCSS.rel = 'stylesheet';
          geocoderCSS.href = 'https://unpkg.com/@maplibre/maplibre-gl-geocoder@1.5.0/dist/maplibre-gl-geocoder.css';
          document.head.appendChild(geocoderCSS);
        }
      }

      // Load Google Street View Plugin
      if (!window.MaplibreGoogleStreetView) {
        const streetViewScript = document.createElement('script');
        streetViewScript.src = 'https://cdn.jsdelivr.net/npm/@rezw4n/maplibre-google-streetview@latest/dist/maplibre-google-streetview.js';

        await new Promise((resolve, reject) => {
          streetViewScript.onload = resolve;
          streetViewScript.onerror = reject;
          document.head.appendChild(streetViewScript);
        });

        // Load CSS for Google Street View Plugin
        if (!document.querySelector('link[href*="maplibre-google-streetview.css"]')) {
          const streetViewCSS = document.createElement('link');
          streetViewCSS.rel = 'stylesheet';
          streetViewCSS.href = 'https://cdn.jsdelivr.net/npm/@rezw4n/maplibre-google-streetview@latest/dist/maplibre-google-streetview.css';
          document.head.appendChild(streetViewCSS);
        }
      }

      // Load MapLibre GL Basemaps Control
      if (!window.MaplibreGLBasemapsControl) {
        const basemapsScript = document.createElement('script');
        basemapsScript.src = 'https://unpkg.com/maplibre-gl-basemaps@0.1.3/lib/index.js';

        await new Promise((resolve, reject) => {
          basemapsScript.onload = resolve;
          basemapsScript.onerror = reject;
          document.head.appendChild(basemapsScript);
        });

        // Load CSS for MapLibre GL Basemaps Control
        if (!document.querySelector('link[href*="basemaps.css"]')) {
          const basemapsCSS = document.createElement('link');
          basemapsCSS.rel = 'stylesheet';
          basemapsCSS.href = 'https://unpkg.com/maplibre-gl-basemaps@0.1.3/lib/basemaps.css';
          document.head.appendChild(basemapsCSS);
        }
      }

      // Load MapLibre GL Export Control
      if (!resolveExportControlClass()) {
        const exportScript = document.createElement('script');
        exportScript.src = 'https://cdn.jsdelivr.net/npm/@watergis/maplibre-gl-export@4.1.0/dist/maplibre-gl-export.umd.js';

        const previousDefine = window.define;
        const previousModule = window.module;
        const previousExports = window.exports;
        const hadAMDDefine = !!(previousDefine && previousDefine.amd);
        const hadModule = typeof previousModule !== 'undefined';
        const hadExports = typeof previousExports !== 'undefined';

        const restoreModuleEnv = () => {
          if (hadAMDDefine) {
            window.define = previousDefine;
          } else {
            delete window.define;
          }
          if (hadModule) {
            window.module = previousModule;
          } else {
            delete window.module;
          }
          if (hadExports) {
            window.exports = previousExports;
          } else {
            delete window.exports;
          }
        };

        if (hadAMDDefine) {
          window.define = undefined;
        }
        if (hadModule) {
          window.module = undefined;
        }
        if (hadExports) {
          window.exports = undefined;
        }

        await new Promise((resolve, reject) => {
          exportScript.onload = () => {
            restoreModuleEnv();
            resolve();
          };
          exportScript.onerror = (error) => {
            restoreModuleEnv();
            reject(error);
          };
          document.head.appendChild(exportScript);
        });

        if (!resolveExportControlClass()) {
          console.warn('MapLibre export control failed to load - export functionality unavailable');
        }
      }

      if (!document.querySelector('link[href*="maplibre-gl-export.css"]')) {
        const exportCSS = document.createElement('link');
        exportCSS.rel = 'stylesheet';
        exportCSS.href = 'https://cdn.jsdelivr.net/npm/@watergis/maplibre-gl-export@4.1.0/dist/maplibre-gl-export.css';
        document.head.appendChild(exportCSS);
      }

      if (!resolveGeomanNamespace()) {
        const geomanScript = document.createElement('script');
        geomanScript.src = 'https://cdn.jsdelivr.net/npm/@geoman-io/maplibre-geoman-free@latest/dist/maplibre-geoman.umd.js';

        const previousDefine = window.define;
        const previousModule = window.module;
        const previousExports = window.exports;
        const hadAMDDefine = !!(previousDefine && previousDefine.amd);
        const hadModule = typeof previousModule !== 'undefined';
        const hadExports = typeof previousExports !== 'undefined';

        const restoreModuleEnv = () => {
          if (hadAMDDefine) {
            window.define = previousDefine;
          } else {
            delete window.define;
          }
          if (hadModule) {
            window.module = previousModule;
          } else {
            delete window.module;
          }
          if (hadExports) {
            window.exports = previousExports;
          } else {
            delete window.exports;
          }
        };

        if (hadAMDDefine) {
          window.define = undefined;
        }
        if (hadModule) {
          window.module = undefined;
        }
        if (hadExports) {
          window.exports = undefined;
        }

        await new Promise((resolve, reject) => {
          geomanScript.onload = () => {
            restoreModuleEnv();
            resolve();
          };
          geomanScript.onerror = (error) => {
            restoreModuleEnv();
            reject(error);
          };
          document.head.appendChild(geomanScript);
        });

        if (!resolveGeomanNamespace()) {
          console.warn('MapLibre Geoman plugin failed to load - geospatial editing unavailable');
        }
      }

      if (!document.querySelector('link[href*="maplibre-geoman.css"]')) {
        const geomanCSS = document.createElement('link');
        geomanCSS.rel = 'stylesheet';
        geomanCSS.href = 'https://cdn.jsdelivr.net/npm/@geoman-io/maplibre-geoman-free@latest/dist/maplibre-geoman.css';
        document.head.appendChild(geomanCSS);
      }

<<<<<<< HEAD
      // Load MapLibre GL Temporal Control
      if (!window.TemporalControl) {
        const temporalScript = document.createElement('script');
        temporalScript.type = 'module';
        temporalScript.textContent = `
          import TemporalControl from 'https://www.unpkg.com/maplibre-gl-temporal-control@1.2.0/build/index.js';
          window.TemporalControl = TemporalControl;
        `;
        document.head.appendChild(temporalScript);

        // Wait for the module to load
        await new Promise((resolve) => {
          const checkLoaded = setInterval(() => {
            if (window.TemporalControl) {
              clearInterval(checkLoaded);
              resolve();
            }
          }, 50);
          // Timeout after 5 seconds
          setTimeout(() => {
            clearInterval(checkLoaded);
            if (!window.TemporalControl) {
              console.warn('MapLibre Temporal Control failed to load - temporal animation unavailable');
            }
            resolve();
          }, 5000);
        });
      }

      if (!document.querySelector('link[href*="maplibre-gl-temporal-control"]')) {
        const temporalCSS = document.createElement('link');
        temporalCSS.rel = 'stylesheet';
        temporalCSS.href = 'https://www.unpkg.com/maplibre-gl-temporal-control@1.2.0/build/style.css';
        document.head.appendChild(temporalCSS);
=======
      // Load MapLibre GL Measures plugin
      if (!window.MeasuresControl) {
        // Temporarily disable AMD/CommonJS globals to encourage UMD builds to attach to window
        const previousDefine = window.define;
        const previousModule = window.module;
        const previousExports = window.exports;
        const hadAMDDefine = typeof previousDefine === 'function' && previousDefine.amd;
        const hadModule = typeof previousModule !== 'undefined';
        const hadExports = typeof previousExports !== 'undefined';

        const restoreModuleEnv = () => {
          if (hadAMDDefine) window.define = previousDefine;
          if (hadModule) window.module = previousModule;
          else delete window.module;
          if (hadExports) window.exports = previousExports;
          else delete window.exports;
        };

        const tryLoadScript = (src) => new Promise((resolve) => {
          const s = document.createElement('script');
          s.src = src;
          s.onload = () => resolve({ ok: true, src });
          s.onerror = () => resolve({ ok: false, src });
          document.head.appendChild(s);
        });

        const candidateScripts = [
          'https://cdn.jsdelivr.net/npm/maplibre-gl-measures@latest/dist/maplibre-gl-measures.min.js',
          'https://unpkg.com/maplibre-gl-measures@latest/dist/maplibre-gl-measures.min.js',
          'https://unpkg.com/maplibre-gl-measures@latest/dist/maplibre-gl-measures.js',
          'https://unpkg.com/maplibre-gl-measures@latest/dist/index.umd.js',
        ];

        let loaded = false;
        for (const src of candidateScripts) {
          // Disable AMD before injecting each attempt
          if (hadAMDDefine) window.define = undefined;
          if (hadModule) window.module = undefined;
          if (hadExports) window.exports = undefined;

          const result = await tryLoadScript(src);
          restoreModuleEnv();
          if (result.ok && (window.MeasuresControl || (window.maplibregl && window.maplibregl.MeasuresControl))) {
            if (!window.MeasuresControl && window.maplibregl?.MeasuresControl) {
              window.MeasuresControl = window.maplibregl.MeasuresControl;
            }
            loaded = true;
            break;
          }
        }

        // Disable AMD before injecting script
        if (hadAMDDefine) window.define = undefined;
        if (hadModule) window.module = undefined;
        if (hadExports) window.exports = undefined;

        // ESM fallback via dynamic import if still unavailable
        if (!loaded && !window.MeasuresControl) {
          try {
            const measuresModule = await import('https://esm.sh/maplibre-gl-measures@latest');
            const ctor = measuresModule?.default || measuresModule?.MeasuresControl || measuresModule?.Measures;
            if (ctor) {
              window.MeasuresControl = ctor;
              loaded = true;
            }
          } catch (e) {
            // ignore, will warn below
          }
        }

        if (window.MeasuresControl) {
          debugLog("MapLibre GL Measures loaded successfully");
        } else {
          console.warn('MapLibre GL Measures plugin failed to load - measurement tools unavailable');
        }
      }

      if (!document.querySelector('link[href*="maplibre-gl-measures.css"]')) {
        const measuresCSS = document.createElement('link');
        measuresCSS.rel = 'stylesheet';
        measuresCSS.href = 'https://cdn.jsdelivr.net/npm/maplibre-gl-measures@latest/dist/maplibre-gl-measures.css';
        document.head.appendChild(measuresCSS);
      }

      // Load GeoGrid plugin
      if (!resolveGeoGridClass()) {
        try {
          // Load GeoGrid as ES module via dynamic import
          const geoGridModule = await import('https://unpkg.com/geogrid-maplibre-gl@latest');
          window.GeoGrid = geoGridModule.GeoGrid || geoGridModule.default || geoGridModule;

          if (!resolveGeoGridClass()) {
            console.warn('GeoGrid plugin loaded but class not found - grid functionality unavailable');
          }
        } catch (error) {
          console.warn('Failed to load GeoGrid plugin:', error);
        }
      }

      if (!document.querySelector('link[href*="geogrid.css"]')) {
        const geogridCSS = document.createElement('link');
        geogridCSS.rel = 'stylesheet';
        geogridCSS.href = 'https://unpkg.com/geogrid-maplibre-gl@latest/dist/geogrid.css';
        document.head.appendChild(geogridCSS);

>>>>>>> 9d4510ba
      }

      // Load DeckGL for overlay layers
      if (!window.deck) {
        const deckScript = document.createElement('script');
        deckScript.src = 'https://unpkg.com/deck.gl@9.0.0/dist.min.js';

        await new Promise((resolve, reject) => {
          deckScript.onload = resolve;
          deckScript.onerror = reject;
          document.head.appendChild(deckScript);
        });

        debugLog("DeckGL loaded successfully");
      }

      // Load Three.js for 3D rendering
      if (!window.THREE) {
        try {
          const threeModule = await import(`https://cdn.jsdelivr.net/npm/three@${THREE_VERSION}/build/three.module.min.js`);
          const namespace = { ...threeModule };
          if (threeModule.default && typeof threeModule.default === 'object') {
            Object.assign(namespace, threeModule.default);
          }
          window.THREE = Object.assign({}, window.THREE || {}, namespace); // Expose module exports on global THREE namespace
          debugLog("Three.js module loaded successfully");
        } catch (error) {
          console.error("Failed to load Three.js module:", error);
        }
      }

      // Load GLTFLoader for Three.js via bundled ESM helper while suppressing duplicate import warnings
      if (window.THREE && !window.GLTFLoader) {
        try {
          const originalWarn = console.warn;
          let suppressedDuplicateWarning = false;
          console.warn = (...args) => {
            if (
              args.length > 0 &&
              typeof args[0] === 'string' &&
              args[0].includes('Multiple instances of Three.js being imported')
            ) {
              suppressedDuplicateWarning = true;
              return;
            }
            originalWarn.apply(console, args);
          };
          try {
            const gltfModule = await import(`https://esm.sh/three@${THREE_VERSION}/examples/jsm/loaders/GLTFLoader?bundle`);
            window.GLTFLoader = gltfModule.GLTFLoader || gltfModule.default || null;
            if (window.GLTFLoader) {
              debugLog("GLTFLoader loaded successfully");
              if (suppressedDuplicateWarning) {
                debugLog("Suppressed duplicate Three.js warning emitted during GLTFLoader import");
              }
            } else {
              console.warn("GLTFLoader module loaded but no loader was exported");
            }
          } finally {
            console.warn = originalWarn;
          }
        } catch (error) {
          console.warn("Failed to load GLTFLoader:", error);
        }
      }

      // Load MapLibre Three Plugin using UMD bundle that exposes global MTP namespace
      if (window.THREE && !window.MaplibreThreePlugin) {
        if (!document.querySelector('script[data-source="maplibre-three-plugin"]')) {
          await new Promise((resolve, reject) => {
            const pluginScript = document.createElement('script');
            pluginScript.src = 'https://cdn.jsdelivr.net/npm/@dvt3d/maplibre-three-plugin@latest/dist/mtp.min.js';
            pluginScript.async = true;
            pluginScript.dataset.source = 'maplibre-three-plugin';
            pluginScript.onload = resolve;
            pluginScript.onerror = reject;
            document.head.appendChild(pluginScript);
          }).catch((error) => {
            console.warn("Failed to load MapLibre Three Plugin:", error);
          });
        }

        if (window.MTP && window.MTP.MapScene) {
          window.MaplibreThreePlugin = window.MTP;
          debugLog("MapLibre Three Plugin registered successfully");
        } else if (!window.MaplibreThreePlugin) {
          console.warn("MapLibre Three Plugin script loaded but MapScene not available");
        }
      }

      // Load loaders.gl LASLoader using ESM CDN
      if (!window._loadersGLLASLoader) {
        try {
          // Try using esm.sh which properly handles ES modules
          const lasModule = await import('https://esm.sh/@loaders.gl/las@latest');
          if (lasModule.LASLoader) {
            window._loadersGLLASLoader = lasModule.LASLoader;
            console.log('✓ Loaded LASLoader via esm.sh:', window._loadersGLLASLoader);
          } else {
            console.warn('LASLoader not found in esm.sh module, trying cdn.skypack.dev');
            // Try skypack as fallback
            const lasModule2 = await import('https://cdn.skypack.dev/@loaders.gl/las@latest');
            window._loadersGLLASLoader = lasModule2.LASLoader;
            console.log('✓ Loaded LASLoader via skypack:', window._loadersGLLASLoader);
          }
        } catch (error) {
          console.error('Failed to load LASLoader via ESM CDNs:', error);
          console.warn('LAZ files will not be supported without LASLoader');
        }
      }

      // Register the COG protocol
      if (window.MaplibreCOGProtocol && window.MaplibreCOGProtocol.cogProtocol) {
        // Check if protocol is already registered to avoid duplicates
        if (!window._cogProtocolRegistered) {
          maplibregl.addProtocol("cog", window.MaplibreCOGProtocol.cogProtocol);
          window._cogProtocolRegistered = true;
          debugLog("COG protocol registered successfully");
        } else {
          debugLog("COG protocol already registered");
        }
      } else {
        console.warn("MaplibreCOGProtocol not available");
      }

      // Register the PMTiles protocol
      if (window.pmtiles) {
        const pmtilesProtocol = new window.pmtiles.Protocol();
        maplibregl.addProtocol("pmtiles", pmtilesProtocol.tile);
        debugLog("PMTiles protocol registered successfully");
      } else {
        console.warn("PMTiles not available");
      }

      // Configure MapboxDraw for MapLibre compatibility
      if (window.MapboxDraw) {
        window.MapboxDraw.constants.classes.CANVAS = 'maplibregl-canvas';
        window.MapboxDraw.constants.classes.CONTROL_BASE = 'maplibregl-ctrl';
        window.MapboxDraw.constants.classes.CONTROL_PREFIX = 'maplibregl-ctrl-';
        window.MapboxDraw.constants.classes.CONTROL_GROUP = 'maplibregl-ctrl-group';
        window.MapboxDraw.constants.classes.ATTRIBUTION = 'maplibregl-ctrl-attrib';

        // Create custom styles for MapLibre compatibility
        window.MapLibreDrawStyles = [
          // Point styles
          {
            "id": "gl-draw-point-point-stroke-inactive",
            "type": "circle",
            "filter": ["all", ["==", "active", "false"], ["==", "$type", "Point"], ["==", "meta", "feature"], ["!=", "mode", "static"]],
            "paint": {
              "circle-radius": 5,
              "circle-opacity": 1,
              "circle-color": "#000"
            }
          },
          {
            "id": "gl-draw-point-inactive",
            "type": "circle",
            "filter": ["all", ["==", "active", "false"], ["==", "$type", "Point"], ["==", "meta", "feature"], ["!=", "mode", "static"]],
            "paint": {
              "circle-radius": 3,
              "circle-color": "#3bb2d0"
            }
          },
          {
            "id": "gl-draw-point-stroke-active",
            "type": "circle",
            "filter": ["all", ["==", "active", "true"], ["!=", "meta", "midpoint"], ["==", "$type", "Point"]],
            "paint": {
              "circle-radius": 7,
              "circle-color": "#000"
            }
          },
          {
            "id": "gl-draw-point-active",
            "type": "circle",
            "filter": ["all", ["==", "active", "true"], ["!=", "meta", "midpoint"], ["==", "$type", "Point"]],
            "paint": {
              "circle-radius": 5,
              "circle-color": "#fbb03b"
            }
          },
          // Line styles - fixed for MapLibre
          {
            "id": "gl-draw-line-inactive",
            "type": "line",
            "filter": ["all", ["==", "active", "false"], ["==", "$type", "LineString"], ["!=", "mode", "static"]],
            "layout": {
              "line-cap": "round",
              "line-join": "round"
            },
            "paint": {
              "line-color": "#3bb2d0",
              "line-width": 2
            }
          },
          {
            "id": "gl-draw-line-active",
            "type": "line",
            "filter": ["all", ["==", "active", "true"], ["==", "$type", "LineString"]],
            "layout": {
              "line-cap": "round",
              "line-join": "round"
            },
            "paint": {
              "line-color": "#fbb03b",
              "line-width": 2,
              "line-dasharray": ["literal", [0.2, 2]]
            }
          },
          // Polygon fill
          {
            "id": "gl-draw-polygon-fill-inactive",
            "type": "fill",
            "filter": ["all", ["==", "active", "false"], ["==", "$type", "Polygon"], ["!=", "mode", "static"]],
            "paint": {
              "fill-color": "#3bb2d0",
              "fill-outline-color": "#3bb2d0",
              "fill-opacity": 0.1
            }
          },
          {
            "id": "gl-draw-polygon-fill-active",
            "type": "fill",
            "filter": ["all", ["==", "active", "true"], ["==", "$type", "Polygon"]],
            "paint": {
              "fill-color": "#fbb03b",
              "fill-outline-color": "#fbb03b",
              "fill-opacity": 0.1
            }
          },
          // Polygon stroke
          {
            "id": "gl-draw-polygon-stroke-inactive",
            "type": "line",
            "filter": ["all", ["==", "active", "false"], ["==", "$type", "Polygon"], ["!=", "mode", "static"]],
            "layout": {
              "line-cap": "round",
              "line-join": "round"
            },
            "paint": {
              "line-color": "#3bb2d0",
              "line-width": 2
            }
          },
          {
            "id": "gl-draw-polygon-stroke-active",
            "type": "line",
            "filter": ["all", ["==", "active", "true"], ["==", "$type", "Polygon"]],
            "layout": {
              "line-cap": "round",
              "line-join": "round"
            },
            "paint": {
              "line-color": "#fbb03b",
              "line-width": 2,
              "line-dasharray": ["literal", [0.2, 2]]
            }
          },
          // Vertices (corner points) for editing
          {
            "id": "gl-draw-polygon-and-line-vertex-stroke-inactive",
            "type": "circle",
            "filter": ["all", ["==", "meta", "vertex"], ["==", "$type", "Point"], ["!=", "mode", "static"]],
            "paint": {
              "circle-radius": 5,
              "circle-color": "#fff"
            }
          },
          {
            "id": "gl-draw-polygon-and-line-vertex-inactive",
            "type": "circle",
            "filter": ["all", ["==", "meta", "vertex"], ["==", "$type", "Point"], ["!=", "mode", "static"]],
            "paint": {
              "circle-radius": 3,
              "circle-color": "#fbb03b"
            }
          },
          // Midpoint
          {
            "id": "gl-draw-polygon-midpoint",
            "type": "circle",
            "filter": ["all", ["==", "$type", "Point"], ["==", "meta", "midpoint"]],
            "paint": {
              "circle-radius": 3,
              "circle-color": "#fbb03b"
            }
          },
          // Active line vertex styles
          {
            "id": "gl-draw-line-vertex-stroke-active",
            "type": "circle",
            "filter": ["all", ["==", "$type", "Point"], ["==", "meta", "vertex"], ["!=", "meta", "midpoint"]],
            "paint": {
              "circle-radius": 7,
              "circle-color": "#fff"
            }
          },
          {
            "id": "gl-draw-line-vertex-active",
            "type": "circle",
            "filter": ["all", ["==", "$type", "Point"], ["==", "meta", "vertex"], ["!=", "meta", "midpoint"]],
            "paint": {
              "circle-radius": 5,
              "circle-color": "#fbb03b"
            }
          },
          // Polygon vertex styles for direct select mode
          {
            "id": "gl-draw-polygon-vertex-stroke-active",
            "type": "circle",
            "filter": ["all", ["==", "$type", "Point"], ["==", "meta", "vertex"], ["!=", "meta", "midpoint"]],
            "paint": {
              "circle-radius": 7,
              "circle-color": "#fff"
            }
          },
          {
            "id": "gl-draw-polygon-vertex-active",
            "type": "circle",
            "filter": ["all", ["==", "$type", "Point"], ["==", "meta", "vertex"], ["!=", "meta", "midpoint"]],
            "paint": {
              "circle-radius": 5,
              "circle-color": "#fbb03b"
            }
          }
        ];

        debugLog("MapboxDraw configured for MapLibre compatibility with custom styles");
      } else {
        console.warn("MapboxDraw not available");
      }
    } catch (error) {
      console.warn("Failed to load protocols:", error);
    }
  };

  // Load protocols before initializing map
  Promise.resolve()
    .then(() => loadProtocols())
    .then(() => {
      // Initialize MapLibre map after protocols are loaded
      const map = new maplibregl.Map({
        container: container,
        style: model.get("style"),
      center: model.get("center"), // [lng, lat] format
      zoom: model.get("zoom"),
      bearing: model.get("bearing"),
      pitch: model.get("pitch"),
      antialias: model.get("antialias")
    });

    // Force default cursor for all map interactions
    map.on('load', () => {
      const canvas = map.getCanvas();
      canvas.style.cursor = 'default';
    });

    // Store map instance for cleanup
    el._map = map;
    el._markers = [];
    el._controls = new Map(); // Track added controls by type and position
    el._drawControl = null; // Track draw control instance
    el._terraDrawControl = null; // Track Terra Draw control instance
    el._streetViewPlugins = new Map(); // Track Street View plugin instances
    el._streetViewObservers = new Map(); // Track Street View mutation observers
    el._streetViewHandlers = new Map(); // Track Street View event handlers
    el._widgetId = widgetId;
    el._mapReady = false; // Track if map is fully loaded
    el._pendingCalls = []; // Queue for calls before map is ready
    el._flatgeobufLayers = new Map();
    el._flatgeobufLayerPromises = new Map();
    el._pendingFlatGeobufSync = false;
    el._featurePopupHandlers = new Map();
    el._featurePopupConfigs = new Map();
    el._featurePopupRetryTimer = null;
    el._pendingGeomanData = normalizeGeomanGeoJson(model.get("geoman_data"));

    const exportGeomanData = () => {
      // Try map.gm first (v0.5.0+ API), then fallback to el._geomanInstance
      const geomanInstance = map.gm || el._geomanInstance;

      if (!geomanInstance) {
        console.warn('[Geoman Export] No Geoman instance found');
        return;
      }

      try {
        const exported = geomanInstance.features.exportGeoJson();
        el._geomanSyncFromJs = true;
        model.set("geoman_data", exported);
        model.save_changes();
      } catch (error) {
        console.error('[Geoman Export] Failed to export Geoman features:', error);
      }
    };

    const importGeomanData = (data, skipExport = false) => {
      el._pendingGeomanData = normalizeGeomanGeoJson(data);
      if (!el._geomanInstance) {
        return;
      }
      try {
        const collection = el._pendingGeomanData;
        el._geomanInstance.features.updateManager.withAtomicSourcesUpdate(() => {
          const existingFeatures = Array.from(el._geomanInstance.features.featureStore.values());
          existingFeatures.forEach((feature) => {
            try {
              el._geomanInstance.features.delete(feature);
            } catch (deleteError) {
              console.warn('Failed to remove Geoman feature during import:', deleteError);
            }
          });
          if (collection.features.length) {
            el._geomanInstance.features.importGeoJson(collection);
          }
        });
        el._pendingGeomanData = null;
        if (!skipExport) {
          exportGeomanData();
        }
      } catch (error) {
        console.error('Failed to import Geoman data:', error);
      }
    };

    const scheduleGeomanInitialization = (controlKey, controlOptions = {}) => {
      if (el._geomanInstance || el._geomanPromise) {
        console.warn('Geoman control is already initialized or initialization is in progress.');
        return;
      }

      const geomanNamespace = resolveGeomanNamespace();
      if (!geomanNamespace) {
        console.warn('MapLibre Geoman namespace is unavailable.');
        return;
      }

      // In v0.5.0+, window.Geoman should be the Geoman class/constructor
      // It might be accessed as Geoman.Geoman or just Geoman depending on the build
      const GeomanConstructor = geomanNamespace.Geoman || geomanNamespace;
      if (typeof GeomanConstructor !== 'function') {
        console.warn('MapLibre Geoman constructor is unavailable.');
        return;
      }

      const position = controlOptions.position || 'top-left';
      const geomanOptions = buildGeomanOptions(position, controlOptions.geoman_options || {}, controlOptions.collapsed);
      const initialCollapsed = Object.prototype.hasOwnProperty.call(controlOptions, 'collapsed')
        ? controlOptions.collapsed
        : undefined;

      el._controls.set(controlKey, { type: 'geoman', pending: true });

      try {
        // Use v0.5.0 synchronous constructor API
        const instance = new GeomanConstructor(map, geomanOptions);

        // Wait for gm:loaded event to ensure adapter is fully initialized
        map.once('gm:loaded', () => {
          try {
            el._geomanInstance = instance;
            el._controls.set(controlKey, instance);

            // Debounced exporter to avoid excessive trait churn while drawing
            let geomanExportTimer = null;
            const scheduleGeomanExport = () => {
              if (geomanExportTimer) {
                clearTimeout(geomanExportTimer);
              }
              // Small debounce to batch rapid event bursts
              geomanExportTimer = setTimeout(() => {
                geomanExportTimer = null;
                exportGeomanData();
              }, 50);
            };

            const geomanListener = (event) => {
              try {
                const currentEvents = model.get("_js_events") || [];
                const geomanEvent = {
                  type: 'geoman',
                  name: event?.name,
                  eventType: event?.type,
                  payload: event?.payload,
                };
                model.set("_js_events", [...currentEvents, geomanEvent]);
                model.save_changes();
              } catch (evtError) {
                console.warn('Failed to forward Geoman event:', evtError);
              }

              // Always schedule an export on any Geoman event; debounced above
              scheduleGeomanExport();
            };

            instance.setGlobalEventsListener(geomanListener);
            el._geomanEventListener = geomanListener;

            if (el._pendingGeomanData) {
              importGeomanData(el._pendingGeomanData);
            } else {
              exportGeomanData();
            }

            if (typeof initialCollapsed === 'boolean') {
              requestAnimationFrame(() => {
                applyGeomanCollapsedState(instance, initialCollapsed);
              });
            }
          } catch (error) {
            console.error('Failed to initialize MapLibre Geoman control after load:', error);
            el._controls.delete(controlKey);
          }
        });
      } catch (error) {
        console.error('Failed to create MapLibre Geoman instance:', error);
        el._controls.delete(controlKey);
      }
    };

    const geomanModelListener = () => {
      // If this change originated from a JS export, skip importing to avoid
      // destroying interaction state (e.g., active drag selection)
      if (el._geomanSyncFromJs) {
        el._geomanSyncFromJs = false;
        return;
      }
      // Import data set from Python without re-exporting to avoid feedback loops
      importGeomanData(model.get("geoman_data"), true);
    };

    model.on("change:geoman_data", geomanModelListener);
    el._geomanModelListener = geomanModelListener;

    const ensureFlatGeobufLibrary = (() => {
      let loaderPromise = null;

      const hasFlatGeobuf = () =>
        !!(window.flatgeobuf && (window.flatgeobuf.geojson || window.flatgeobuf.deserialize));

      const formatLoadError = (error, src) => {
        if (!error) {
          return `Unknown error loading ${src}`;
        }
        if (error instanceof Event) {
          const target = error.target;
          if (target && target.tagName === 'SCRIPT') {
            return `Failed to load ${src || target.src || 'external script'}`;
          }
          return `Event "${error.type || 'error'}" while loading ${src}`;
        }
        if (typeof error === 'object' && 'message' in error && error.message) {
          return error.message;
        }
        return String(error);
      };

      const loadScript = (src) =>
        new Promise((resolve, reject) => {
          const script = document.createElement('script');
          script.src = src;
          script.async = true;
          script.crossOrigin = 'anonymous';
          script.onload = () => resolve(window.flatgeobuf);
          script.onerror = (error) => {
            script.remove();
            reject(new Error(formatLoadError(error, src)));
          };
          document.head.appendChild(script);
        });

      const tryCdnSources = async () => {
        const cdnSources = [
          'https://unpkg.com/flatgeobuf@latest/dist/flatgeobuf-geojson.min.js',
          'https://cdn.jsdelivr.net/npm/flatgeobuf@latest/dist/flatgeobuf-geojson.min.js',
        ];

        let lastError = null;
        for (const src of cdnSources) {
          try {
            const module = await loadScript(src);
            if (hasFlatGeobuf()) {
              return module || window.flatgeobuf;
            }
          } catch (error) {
            console.warn(`FlatGeobuf loader: ${error.message || error}`);
            lastError = error;
          }
        }
        throw lastError || new Error('Unable to load FlatGeobuf library from CDN sources.');
      };

      return () => {
        if (loaderPromise) {
          return loaderPromise;
        }

        if (hasFlatGeobuf()) {
          loaderPromise = Promise.resolve(window.flatgeobuf);
          loaderPromise.catch(() => {
            loaderPromise = null;
          });
          return loaderPromise;
        }

        if (typeof window.require === 'function') {
          loaderPromise = new Promise((resolve, reject) => {
            try {
              window.require(
                ['flatgeobuf/dist/flatgeobuf-geojson.min'],
                (module) => {
                  if (!window.flatgeobuf) {
                    window.flatgeobuf = module;
                  }
                  resolve(module || window.flatgeobuf);
                },
                async (err) => {
                  console.warn('FlatGeobuf AMD loader failed, falling back to CDN.', err);
                  try {
                    const module = await tryCdnSources();
                    resolve(module);
                  } catch (cdnError) {
                    reject(cdnError);
                  }
                },
              );
            } catch (error) {
              console.warn('FlatGeobuf AMD loader threw synchronously, falling back to CDN.', error);
              tryCdnSources()
                .then((module) => resolve(module))
                .catch((cdnError) => reject(cdnError));
            }
          });
          loaderPromise.catch(() => {
            loaderPromise = null;
          });
          return loaderPromise;
        }

        loaderPromise = tryCdnSources();
        loaderPromise.catch(() => {
          loaderPromise = null;
        });
        return loaderPromise;
      };
    })();

    async function loadFlatGeobufGeoJSON(url, bbox) {
      await ensureFlatGeobufLibrary();

      const normalizeBBox = (value) => {
        if (!value) {
          return undefined;
        }
        if (Array.isArray(value)) {
          if (value.length !== 4) {
            console.warn('FlatGeobuf bbox array must have four numbers [minX, minY, maxX, maxY].', value);
            return undefined;
          }
          const [minX, minY, maxX, maxY] = value;
          if ([minX, minY, maxX, maxY].some((v) => typeof v !== 'number' || Number.isNaN(v))) {
            console.warn('FlatGeobuf bbox array contains non-numeric values.', value);
            return undefined;
          }
          return { minX, minY, maxX, maxY };
        }
        if (typeof value === 'object') {
          const { minX, minY, maxX, maxY } = value;
          if ([minX, minY, maxX, maxY].some((v) => typeof v !== 'number' || Number.isNaN(v))) {
            console.warn('FlatGeobuf bbox object contains invalid values.', value);
            return undefined;
          }
          return { minX, minY, maxX, maxY };
        }
        console.warn('FlatGeobuf bbox must be an array or object.', value);
        return undefined;
      };

      if (!url || typeof url !== 'string') {
        throw new Error('FlatGeobuf layer requires a URL string.');
      }

      const normalizedBBox = normalizeBBox(bbox);
      const effectiveBBox =
        normalizedBBox ||
        {
          minX: -1e12,
          minY: -1e12,
          maxX: 1e12,
          maxY: 1e12,
        };

      const module = (window.flatgeobuf && (window.flatgeobuf.geojson || window.flatgeobuf)) || {};
      const deserialize = module.deserialize || (module.geojson && module.geojson.deserialize);
      if (!deserialize) {
        throw new Error('FlatGeobuf deserialize helper is unavailable.');
      }

      let iterable;
      try {
        const options = normalizedBBox || effectiveBBox;
        iterable = deserialize(url, options);
      } catch (error) {
        console.warn('FlatGeobuf deserialize failed, retrying without bbox.', error);
        iterable = deserialize(url, effectiveBBox);
      }

      const features = [];

      if (iterable && typeof iterable[Symbol.asyncIterator] === 'function') {
        try {
          for await (const feature of iterable) {
            features.push(feature);
          }
        } catch (error) {
          console.warn('FlatGeobuf streaming failed, retrying without bbox.', error);
          const retryIterable = deserialize(url, effectiveBBox);
          for await (const feature of retryIterable) {
            features.push(feature);
          }
        }
        return { type: 'FeatureCollection', features };
      }

      const maybeGeoJSON = await iterable;
      if (maybeGeoJSON && Array.isArray(maybeGeoJSON.features)) {
        return maybeGeoJSON;
      }

      throw new Error('Unexpected response from FlatGeobuf deserialize helper.');
    }

    async function addFlatGeobufLayerFromConfig(layerConfig, { logErrors = true } = {}) {
      if (!layerConfig || !layerConfig.url) {
        if (logErrors) {
          console.warn('FlatGeobuf layer configuration missing url.', layerConfig);
        }
        return;
      }

      const layerId = layerConfig.layerId || layerConfig.id;
      const sourceId = layerConfig.sourceId || `${layerId}_source`;
      const layerType = layerConfig.layerType || layerConfig.type || 'fill';

      try {
        const geojson = await loadFlatGeobufGeoJSON(layerConfig.url, layerConfig.bbox);

        if (map.getSource(sourceId)) {
          map.getSource(sourceId).setData(geojson);
        } else {
          map.addSource(sourceId, {
            type: 'geojson',
            data: geojson,
          });
        }

        if (map.getLayer(layerId)) {
          map.removeLayer(layerId);
        }

        const layerDefinition = {
          id: layerId,
          type: layerType,
          source: sourceId,
        };

        if (layerConfig.paint) {
          layerDefinition.paint = layerConfig.paint;
        }
        if (layerConfig.layout) {
          layerDefinition.layout = layerConfig.layout;
        }
        if (layerConfig.filter) {
          layerDefinition.filter = layerConfig.filter;
        }
        if (layerConfig.promoteId !== undefined) {
          layerDefinition.promoteId = layerConfig.promoteId;
        }
        if (layerConfig.minzoom !== undefined) {
          layerDefinition.minzoom = layerConfig.minzoom;
        }
        if (layerConfig.maxzoom !== undefined) {
          layerDefinition.maxzoom = layerConfig.maxzoom;
        }
        if (layerConfig.metadata) {
          layerDefinition.metadata = layerConfig.metadata;
        }

        map.addLayer(layerDefinition, layerConfig.beforeId || undefined);
        el._flatgeobufLayers.set(layerId, { sourceId, layerConfig });
      } catch (error) {
        if (logErrors) {
          console.error('Failed to add FlatGeobuf layer:', error);
        }
      }
    }

    function removeFlatGeobufLayer(layerId) {
      if (map.getLayer(layerId)) {
        map.removeLayer(layerId);
      }
      const current = el._flatgeobufLayers.get(layerId);
      if (current && current.sourceId && map.getSource(current.sourceId)) {
        map.removeSource(current.sourceId);
      }
      el._flatgeobufLayers.delete(layerId);
      detachFeaturePopup(layerId);
    }

    async function syncFlatGeobufLayers() {
      const configuredLayers = model.get('flatgeobuf_layers') || {};
      const desiredIds = new Set(Object.keys(configuredLayers));

      for (const layerId of desiredIds) {
        const layerConfig = configuredLayers[layerId];
        await addFlatGeobufLayerFromConfig(layerConfig);
        attachFeaturePopup(layerId);
      }

      for (const existingId of Array.from(el._flatgeobufLayers.keys())) {
        if (!desiredIds.has(existingId)) {
          removeFlatGeobufLayer(existingId);
        }
      }
    }

    model.on('change:flatgeobuf_layers', () => {
      if (el._mapReady) {
        syncFlatGeobufLayers();
      } else {
        el._pendingFlatGeobufSync = true;
      }
    });

    const escapeHtml = (value) => {
      if (value === null || value === undefined) {
        return '';
      }
      return String(value)
        .replace(/&/g, '&amp;')
        .replace(/</g, '&lt;')
        .replace(/>/g, '&gt;')
        .replace(/"/g, '&quot;')
        .replace(/'/g, '&#39;');
    };

    const formatPopupValue = (value) => {
      if (value === null || value === undefined) {
        return '';
      }
      if (typeof value === 'object') {
        try {
          return JSON.stringify(value);
        } catch (_err) {
          return String(value);
        }
      }
      return String(value);
    };

    function renderPopupContent(config, feature) {
      if (!feature || !feature.properties) {
        return '';
      }
      const properties = feature.properties || {};
      const fieldDefs = Array.isArray(config.fields) ? config.fields : null;
      const maxProperties =
        typeof config.maxProperties === 'number' && config.maxProperties > 0
          ? config.maxProperties
          : 25;

      let rows = [];
      if (fieldDefs && fieldDefs.length > 0) {
        rows = fieldDefs.map((def) => {
          const fieldName = def && def.name !== undefined ? def.name : def;
          const label = (def && def.label !== undefined ? def.label : fieldName);
          const value = properties[fieldName];
          return {
            label: label !== undefined ? label : fieldName,
            value: formatPopupValue(value),
          };
        });
      } else {
        rows = Object.keys(properties)
          .slice(0, maxProperties)
          .map((key) => ({
            label: key,
            value: formatPopupValue(properties[key]),
          }));
      }

      const title =
        config.title !== undefined && config.title !== null
          ? config.title
          : config.titleField && properties[config.titleField] !== undefined
            ? properties[config.titleField]
            : null;

      let html = '<div class="anymap-popup">';
      if (title) {
        html += `<div class="anymap-popup__title">${escapeHtml(title)}</div>`;
      }

      if (!rows.length) {
        html += '<div class="anymap-popup__empty">No attributes</div>';
      } else {
        html += '<table class="anymap-popup__table">';
        rows.forEach((row) => {
          html += `<tr><th>${escapeHtml(row.label)}</th><td>${escapeHtml(row.value)}</td></tr>`;
        });
        html += '</table>';
      }

      html += '</div>';
      return html;
    }

    function detachFeaturePopup(layerId, { keepConfig = false } = {}) {
      const handler = el._featurePopupHandlers.get(layerId);
      if (handler) {
        map.off('click', layerId, handler.click);
        map.off('mouseenter', layerId, handler.enter);
        map.off('mouseleave', layerId, handler.leave);
        if (
          handler.state &&
          handler.state.popup &&
          typeof handler.state.popup.remove === 'function'
        ) {
          handler.state.popup.remove();
        }
        el._featurePopupHandlers.delete(layerId);
      }
      if (!keepConfig) {
        el._featurePopupConfigs.delete(layerId);
      }
    }

    function attachFeaturePopup(layerId) {
      if (!el._featurePopupConfigs.has(layerId)) {
        return;
      }
      const config = el._featurePopupConfigs.get(layerId);
      if (!map.getLayer(layerId)) {
        return;
      }

      detachFeaturePopup(layerId, { keepConfig: true });

      const popupState = { popup: null };
      const maxWidth = typeof config.maxWidth === 'string' ? config.maxWidth : '320px';

      const clickHandler = (event) => {
        const feature = event && event.features && event.features[0];
        if (!feature) {
          if (popupState.popup) {
            popupState.popup.remove();
            popupState.popup = null;
          }
          return;
        }

        const content = renderPopupContent(config, feature);
        if (!content) {
          if (popupState.popup) {
            popupState.popup.remove();
            popupState.popup = null;
          }
          return;
        }

        if (popupState.popup) {
          popupState.popup.remove();
        }

        popupState.popup = new maplibregl.Popup({
          closeButton: config.closeButton !== false,
          closeOnClick: true,
          maxWidth,
        })
          .setLngLat(event.lngLat)
          .setHTML(content)
          .addTo(map);

        popupState.popup.on('close', () => {
          popupState.popup = null;
        });
      };

      const enterHandler = () => {
        map.getCanvas().style.cursor = 'pointer';
      };

      const leaveHandler = () => {
        map.getCanvas().style.cursor = '';
        if (popupState.popup) {
          popupState.popup.remove();
          popupState.popup = null;
        }
      };

      map.on('click', layerId, clickHandler);
      map.on('mouseenter', layerId, enterHandler);
      map.on('mouseleave', layerId, leaveHandler);

      el._featurePopupHandlers.set(layerId, {
        click: clickHandler,
        enter: enterHandler,
        leave: leaveHandler,
        state: popupState,
      });
    }

    function refreshFeaturePopups() {
      if (!el._featurePopupConfigs || el._featurePopupConfigs.size === 0) {
        return;
      }
      el._featurePopupConfigs.forEach((_config, layerId) => {
        attachFeaturePopup(layerId);
      });
    }

    function enableFeaturePopup(config = {}) {
      const layerId = config.layerId;
      if (!layerId) {
        console.warn('enableFeaturePopup requires a layerId.', config);
        return;
      }

      el._featurePopupConfigs.set(layerId, {
        ...config,
      });
      attachFeaturePopup(layerId);
    }

    function disableFeaturePopup(layerId) {
      if (!layerId) {
        return;
      }
      detachFeaturePopup(layerId, { keepConfig: false });
    }

    // Restore layers, sources, controls, and projection from model state
    const restoreMapState = () => {
      const layers = model.get("_layers") || {};
      const sources = model.get("_sources") || {};
      const controls = model.get("_controls") || {};
      const projection = model.get("_projection") || {};

      // Add sources first
      Object.entries(sources).forEach(([sourceId, sourceConfig]) => {
        if (!map.getSource(sourceId)) {
          try {
            // Check if this is a COG source and if protocol is ready
            const isCogSource = sourceConfig.url && sourceConfig.url.startsWith('cog://');
            if (isCogSource && !window._cogProtocolRegistered) {
              console.warn(`COG protocol not ready for source ${sourceId}, will retry`);
              // Retry after a short delay
              setTimeout(() => {
                if (!map.getSource(sourceId) && window._cogProtocolRegistered) {
                  try {
                    map.addSource(sourceId, sourceConfig);
                    console.log(`COG source ${sourceId} added successfully on retry`);
                  } catch (retryError) {
                    console.warn(`Failed to add COG source ${sourceId} on retry:`, retryError);
                  }
                }
              }, 500);
            } else {
              map.addSource(sourceId, sourceConfig);
            }
          } catch (error) {
            console.warn(`Failed to restore source ${sourceId}:`, error);
          }
        }
      });

      // Then add layers (with delay for COG-dependent layers)
      Object.entries(layers).forEach(([layerId, layerConfig]) => {
        if (!map.getLayer(layerId)) {
          try {
            // Check if this layer uses a COG source
            const sourceId = layerConfig.source;
            const sourceConfig = sources[sourceId];
            const isCogLayer = sourceConfig && sourceConfig.url && sourceConfig.url.startsWith('cog://');

            if (isCogLayer && !window._cogProtocolRegistered) {
              // Retry adding COG-dependent layers after source is ready
              setTimeout(() => {
                if (!map.getLayer(layerId) && map.getSource(sourceId)) {
                  try {
                    map.addLayer(layerConfig);
                    console.log(`COG layer ${layerId} added successfully on retry`);
                  } catch (retryError) {
                    console.warn(`Failed to add COG layer ${layerId} on retry:`, retryError);
                  }
                }
              }, 600);
            } else {
              map.addLayer(layerConfig);
            }
          } catch (error) {
            console.warn(`Failed to restore layer ${layerId}:`, error);
          }
        }
      });

      // Finally add controls
      Object.entries(controls).forEach(([controlKey, controlConfig]) => {
        if (!el._controls.has(controlKey)) {
          try {
            const { type: controlType, position, options: controlOptions } = controlConfig;
            let control;

            switch (controlType) {
              case 'navigation':
                control = new maplibregl.NavigationControl(controlOptions || {});
                break;
              case 'scale':
                control = new maplibregl.ScaleControl(controlOptions || {});
                break;
              case 'fullscreen':
                control = new maplibregl.FullscreenControl(controlOptions || {});
                break;
              case 'geolocate':
                control = new maplibregl.GeolocateControl(controlOptions || {});
                break;
              case 'attribution':
                control = new maplibregl.AttributionControl(controlOptions || {});
                break;
              case 'globe':
                control = new maplibregl.GlobeControl(controlOptions || {});
                break;
              case 'draw':
                // Handle draw control restoration
                if (window.MapboxDraw && !el._drawControl) {
                  // Use custom styles if provided, otherwise use MapLibre compatibility styles
                  const customStyles = controlOptions.customStyles;
                  const drawOptions = {
                    ...controlOptions,
                    styles: customStyles || window.MapLibreDrawStyles || undefined
                  };
                  el._drawControl = new window.MapboxDraw(drawOptions);
                  map.addControl(el._drawControl, position);

                  // Track selection state for preserving selection during updates
                  let lastSelectedFeatureIds = [];
                  let preserveSelectionOnNextChange = false;
                  const preserveSelectionOnEdit = controlOptions.preserveSelectionOnEdit !== false;

                  // Set up draw event handlers with data sync
                  map.on('draw.create', (e) => {
                    const allData = el._drawControl.getAll();
                    model.set('_draw_data', allData);
                    model.save_changes();
                    sendEvent('draw.create', { features: e.features, allData: allData });
                  });

                  map.on('draw.update', (e) => {
                    // Store selected feature IDs before update to preserve selection
                    if (preserveSelectionOnEdit) {
                      const selectedFeatures = el._drawControl.getSelected().features;
                      if (selectedFeatures.length > 0) {
                        lastSelectedFeatureIds = selectedFeatures.map(f => f.id);
                        preserveSelectionOnNextChange = true;

                        // Re-select the features after a short delay to ensure the update completes
                        setTimeout(() => {
                          if (preserveSelectionOnNextChange && lastSelectedFeatureIds.length > 0) {
                            try {
                              // Check if features still exist before re-selecting
                              const allFeatures = el._drawControl.getAll().features;
                              const validIds = lastSelectedFeatureIds.filter(id =>
                                allFeatures.some(f => f.id === id)
                              );

                              if (validIds.length > 0) {
                                el._drawControl.changeMode('simple_select', { featureIds: validIds });
                              }
                            } catch (err) {
                              console.warn('Failed to restore selection after update:', err);
                            }
                            preserveSelectionOnNextChange = false;
                          }
                        }, 10);
                      }
                    }

                    const allData = el._drawControl.getAll();
                    model.set('_draw_data', allData);
                    model.save_changes();
                    sendEvent('draw.update', { features: e.features, allData: allData });
                  });

                  map.on('draw.delete', (e) => {
                    const allData = el._drawControl.getAll();
                    model.set('_draw_data', allData);
                    model.save_changes();
                    sendEvent('draw.delete', { features: e.features, allData: allData });
                  });

                  map.on('draw.selectionchange', (e) => {
                    // Don't update tracking if we're in the middle of preserving selection
                    if (!preserveSelectionOnNextChange) {
                      lastSelectedFeatureIds = e.features.map(f => f.id);
                    }
                    sendEvent('draw.selectionchange', { features: e.features });
                  });

                  debugLog('Draw control restored successfully with custom styles');
                } else {
                  console.warn('MapboxDraw not available or already added during restore');
                }
                return;
              case 'layer_control':
                // Handle layer control restoration
                control = new LayerControl(controlOptions || {}, map, model);
                break;
              case 'geoman': {
                scheduleGeomanInitialization(controlKey, {
                  position,
                  geoman_options: controlOptions?.geoman_options || {},
                  collapsed: controlOptions?.collapsed,
                });
                return;
              }
              case 'export': {
                const ExportControlClass = resolveExportControlClass();
                if (!ExportControlClass) {
                  console.warn('MapLibre export control not available during restore');
                  return;
                }
                const { options: exportOptions, startCollapsed } = normalizeExportControlOptions(
                  controlOptions || {},
                );
                control = new ExportControlClass(exportOptions);
                control.__anymapStartCollapsed = startCollapsed;
                break;
              }
              case 'geogrid': {
                const GeoGridClass = resolveGeoGridClass();
                if (!GeoGridClass) {
                  console.warn('GeoGrid plugin not available during restore');
                  return;
                }
                // Remove position from options as GeoGrid doesn't use it
                const { position: _, gridStyle, labelStyle, ...otherConfig } = controlOptions || {};

                // Map MapLibre paint properties to GeoGrid style properties
                const geogridOptions = {
                  map,
                  ...otherConfig,
                  ...(gridStyle && { gridStyle: mapToGeoGridStyle(gridStyle) }),
                  ...(labelStyle && { labelStyle: mapToGeoGridStyle(labelStyle) })
                };

                try {
                  const geogridInstance = new GeoGridClass(geogridOptions);

                  // Explicitly call add() to render the grid on the map
                  if (typeof geogridInstance.add === 'function') {
                    geogridInstance.add();
                  }

                  el._geogridInstance = geogridInstance;
                  el._controls.set(controlKey, { type: 'geogrid', instance: geogridInstance });
                } catch (error) {
                  console.error('Failed to restore GeoGrid instance:', error);
                }
                return;
              }
              case 'widget_panel':
                control = new WidgetPanelControl(controlOptions || {}, map, model);
                break;
              case 'geocoder':
                // Handle geocoder control restoration
                if (window.MaplibreGeocoder) {
                  const apiConfig = controlOptions.api_config || {};

                  // Create geocoder API implementation
                  const geocoderApi = {
                    forwardGeocode: async (config) => {
                      const features = [];
                      try {
                        const request = `${apiConfig.api_url || 'https://nominatim.openstreetmap.org/search'}?q=${config.query}&format=geojson&polygon_geojson=1&addressdetails=1&limit=${apiConfig.limit || 5}`;
                        const response = await fetch(request);
                        const geojson = await response.json();

                        for (const feature of geojson.features) {
                          const center = [
                            feature.bbox[0] + (feature.bbox[2] - feature.bbox[0]) / 2,
                            feature.bbox[1] + (feature.bbox[3] - feature.bbox[1]) / 2,
                          ];
                          const point = {
                            type: "Feature",
                            geometry: {
                              type: "Point",
                              coordinates: center,
                            },
                            place_name: feature.properties.display_name,
                            properties: feature.properties,
                            text: feature.properties.display_name,
                            place_type: ["place"],
                            center,
                          };
                          features.push(point);
                        }
                      } catch (e) {
                        console.error(`Failed to forwardGeocode with error: ${e}`);
                      }

                      return { features };
                    },
                  };

                  // Create geocoder control
                  const geocoderOptions = {
                    maplibregl: maplibregl,
                    placeholder: apiConfig.placeholder || 'Search for places...',
                    collapsed: controlOptions.collapsed !== false,
                    ...controlOptions
                  };
                  delete geocoderOptions.api_config; // Remove from options passed to geocoder
                  delete geocoderOptions.position; // Remove position from geocoder options

                  control = new window.MaplibreGeocoder(geocoderApi, geocoderOptions);
                  console.log('Geocoder control restored successfully');
                } else {
                  console.warn('MaplibreGeocoder not available during restore');
                  return;
                }
                break;
              case 'measures':
                // Handle measures control restoration
                if (window.MeasuresControl) {
                  try {
                    const measuresOptions = controlOptions.measures_options || {};
                    control = new window.MeasuresControl(measuresOptions);
                    console.log('Measures control restored successfully');
                  } catch (error) {
                    console.error('Failed to restore Measures control:', error);
                    return;
                  }
                } else {
                  console.warn('MeasuresControl not available during restore');
                  return;
                }
                break;
              case 'terra_draw':
                // Handle Terra Draw control restoration
                if (window.MaplibreTerradrawControl && !el._terraDrawControl) {
                  const terraDrawOptions = {
                    ...controlOptions
                  };
                  el._terraDrawControl = new window.MaplibreTerradrawControl.MaplibreTerradrawControl(terraDrawOptions);
                  map.addControl(el._terraDrawControl, position);

                  console.log('Terra Draw control restored successfully');

                  // Load saved Terra Draw data if it exists
                  const savedTerraDrawData = model.get("_terra_draw_data");
                  if (savedTerraDrawData && savedTerraDrawData.features && savedTerraDrawData.features.length > 0) {
                    try {
                      // Terra Draw data loading would need to be implemented based on the library's API
                      console.log('Saved Terra Draw data found:', savedTerraDrawData);
                    } catch (error) {
                      console.error('Failed to load saved Terra Draw data:', error);
                    }
                  }
                } else {
                  console.warn('MaplibreTerradrawControl not available or already added during restore');
                }
                return;
              case 'google_streetview':
                // Handle Google Street View plugin restoration
                if (window.MaplibreGoogleStreetView) {
                  const apiKey = controlOptions.api_key;
                  if (apiKey) {
                    try {
                      const streetViewOptions = {
                        map: map,
                        apiKey: apiKey,
                        iframeOptions: {
                          allow: 'accelerometer; gyroscope; geolocation'
                        }
                      };

                      // Create the Street View plugin instance (not a control)
                      const streetViewPlugin = new window.MaplibreGoogleStreetView(streetViewOptions);

                      // Store the plugin instance for later management
                      if (!el._streetViewPlugins) {
                        el._streetViewPlugins = new Map();
                      }
                      el._streetViewPlugins.set(controlKey, streetViewPlugin);

                      // Force plugin elements to be contained within the map
                      const repositionStreetViewElements = () => {
                        try {
                          const mapContainer = map.getContainer();

                          // Find Street View elements using comprehensive selectors
                          const streetViewElements = document.querySelectorAll(
                            '[class*="streetview"], [class*="street-view"], [class*="pegman"], [class*="peg-man"], [class*="google-streetview"], [id*="streetview"], [id*="street-view"], [id*="pegman"]'
                          );

                          // Also check for any floating control-like elements
                          const allElements = Array.from(document.querySelectorAll('*'));
                          const floatingElements = allElements.filter(el => {
                            if (mapContainer.contains(el)) return false;
                            const style = window.getComputedStyle(el);
                            return (
                              (style.position === 'fixed' || style.position === 'absolute') &&
                              parseInt(style.zIndex) > 999 &&
                              el.offsetWidth > 0 && el.offsetHeight > 0 &&
                              el.offsetWidth < 100 && el.offsetHeight < 100
                            );
                          });

                          const allStreetViewElements = [...streetViewElements, ...floatingElements];

                          allStreetViewElements.forEach(element => {
                            if (!mapContainer.contains(element)) {
                              console.log('Moving Street View element into map container:', element);
                              element.style.position = 'absolute';
                              element.style.zIndex = '1000';
                              mapContainer.appendChild(element);

                              const pos = controlOptions.position || 'top-left';
                              if (pos.includes('top')) {
                                element.style.top = '10px';
                                element.style.bottom = 'auto';
                              } else {
                                element.style.bottom = '10px';
                                element.style.top = 'auto';
                              }
                              if (pos.includes('left')) {
                                element.style.left = '10px';
                                element.style.right = 'auto';
                              } else {
                                element.style.right = '10px';
                                element.style.left = 'auto';
                              }
                            }
                          });
                        } catch (error) {
                          console.warn('Failed to reposition Street View elements:', error);
                        }
                      };

                      setTimeout(repositionStreetViewElements, 100);
                      setTimeout(repositionStreetViewElements, 500);
                      setTimeout(repositionStreetViewElements, 1000);

                      // Add iframe permission fix event listener
                      const permissionHandler = function(event) {
                        if (event.target && event.target.tagName === 'IFRAME' &&
                            (event.target.id === 'street-view-iframe' ||
                             (event.target.parentNode && event.target.parentNode.id === 'street-view'))) {
                          event.target.setAttribute('allow', 'accelerometer; gyroscope; geolocation');
                        }
                      };

                      // Store the handler so we can clean it up later
                      if (!el._streetViewHandlers) {
                        el._streetViewHandlers = new Map();
                      }
                      el._streetViewHandlers.set(controlKey, permissionHandler);

                      // Use modern event listener instead of deprecated DOMNodeInserted
                      const observer = new MutationObserver(function(mutations) {
                        mutations.forEach(function(mutation) {
                          mutation.addedNodes.forEach(function(node) {
                            if (node.nodeType === 1) { // Element node
                              // Handle iframe permissions
                              if (node.tagName === 'IFRAME' &&
                                  (node.id === 'street-view-iframe' ||
                                   (node.parentNode && node.parentNode.id === 'street-view'))) {
                                node.setAttribute('allow', 'accelerometer; gyroscope; geolocation');
                              }

                              // Handle Street View control positioning - check multiple patterns
                              const isStreetViewElement = (
                                (node.className && (
                                  node.className.includes('streetview') ||
                                  node.className.includes('street-view') ||
                                  node.className.includes('google-streetview') ||
                                  node.className.includes('pegman') ||
                                  node.className.includes('peg-man')
                                )) ||
                                (node.id && (
                                  node.id.includes('streetview') ||
                                  node.id.includes('street-view') ||
                                  node.id.includes('pegman')
                                )) ||
                                // Check if it's a floating control-like element
                                (() => {
                                  try {
                                    const style = window.getComputedStyle(node);
                                    return (
                                      (style.position === 'fixed' || style.position === 'absolute') &&
                                      parseInt(style.zIndex) > 999 &&
                                      node.offsetWidth > 0 && node.offsetHeight > 0 &&
                                      node.offsetWidth < 100 && node.offsetHeight < 100
                                    );
                                  } catch (e) {
                                    return false;
                                  }
                                })()
                              );

                              if (isStreetViewElement) {
                                const mapContainer = map.getContainer();
                                if (!mapContainer.contains(node)) {
                                  console.log('Auto-moving newly created Street View element:', node);
                                  node.style.position = 'absolute';
                                  node.style.zIndex = '1000';
                                  mapContainer.appendChild(node);

                                  // Position based on the requested position
                                  const pos = controlOptions.position || 'top-left';
                                  if (pos.includes('top')) {
                                    node.style.top = '10px';
                                    node.style.bottom = 'auto';
                                  } else {
                                    node.style.bottom = '10px';
                                    node.style.top = 'auto';
                                  }
                                  if (pos.includes('left')) {
                                    node.style.left = '10px';
                                    node.style.right = 'auto';
                                  } else {
                                    node.style.right = '10px';
                                    node.style.left = 'auto';
                                  }
                                }
                              }
                            }
                          });
                        });
                      });

                      observer.observe(document.body, {
                        childList: true,
                        subtree: true
                      });

                      // Store observer for cleanup
                      if (!el._streetViewObservers) {
                        el._streetViewObservers = new Map();
                      }
                      el._streetViewObservers.set(controlKey, observer);

                      console.log('Google Street View plugin restored successfully');
                    } catch (error) {
                      console.error('Failed to initialize Google Street View plugin:', error);
                      return;
                    }
                  } else {
                    console.warn('Google Street View plugin requires API key');
                    return;
                  }
                } else {
                  console.warn('MaplibreGoogleStreetView not available during restore');
                  return;
                }
                // Skip adding as regular control since it's a plugin
                return;
              case 'basemap_control':
                // Handle basemap control restoration
                if (window.MaplibreGLBasemapsControl) {
                  const basemapsOptions = {
                    basemaps: controlOptions.basemaps || [],
                    initialBasemap: controlOptions.initialBasemap,
                    expandDirection: controlOptions.expandDirection || 'down',
                    ...controlOptions
                  };
                  delete basemapsOptions.position; // Remove position from options passed to control

                  control = new window.MaplibreGLBasemapsControl(basemapsOptions);
                  console.log('Basemap control restored successfully');
                } else {
                  console.warn('MaplibreGLBasemapsControl not available during restore');
                  return;
                }
                break;
              case 'temporal':
                // Handle temporal control restoration
                if (window.TemporalControl) {
                  // Separate frames from options and resolve layer ids to layer objects
                  const framesInput = (controlOptions && Array.isArray(controlOptions.frames)) ? controlOptions.frames : [];
                  const { position: _ignoredPosition, frames: _ignoredFrames, ...restTemporalOpts } = controlOptions || {};

                  const temporalFrames = framesInput.map((frame, idx) => {
                    const frameLayers = (frame && Array.isArray(frame.layers)) ? frame.layers : [];
                    const resolvedLayers = frameLayers.map((layerOrId) => {
                      if (typeof layerOrId === 'string') {
                        const style = map.getStyle && map.getStyle();
                        const layerObj = (style && Array.isArray(style.layers)) ? style.layers.find((ly) => ly.id === layerOrId) : undefined;
                        if (!layerObj) {
                          console.warn(`Temporal control restore: layer id not found: ${layerOrId}`);
                        }
                        return layerObj || null;
                      }
                      return layerOrId;
                    }).filter(Boolean);

                    return {
                      title: frame && frame.title !== undefined ? frame.title : `Frame ${idx + 1}`,
                      layers: resolvedLayers,
                    };
                  });

                  const temporalOptions = {
                    interval: restTemporalOpts.interval || 1000,
                    performance: restTemporalOpts.performance || false,
                    ...restTemporalOpts,
                  };

                  control = new window.TemporalControl(temporalFrames, temporalOptions);
                  console.log('Temporal control restored successfully');
                } else {
                  console.warn('TemporalControl not available during restore');
                  return;
                }
                break;
              default:
                console.warn(`Unknown control type during restore: ${controlType}`);
                return;
            }

            map.addControl(control, position);
            if (controlType === 'export') {
              applyExportControlCollapsedState(
                control,
                control.__anymapStartCollapsed !== false,
              );
            }
            el._controls.set(controlKey, control);
          } catch (error) {
            console.warn(`Failed to restore control ${controlKey}:`, error);
          }
        }
      });

      // Finally set projection if it exists
      if (Object.keys(projection).length > 0) {
        try {
          map.setProjection(projection);
        } catch (error) {
          console.warn('Failed to restore projection:', error);
        }
      }

      // Set terrain if it exists
      const terrain = model.get("_terrain") || {};
      if (Object.keys(terrain).length > 0) {
        try {
          map.setTerrain(terrain);
          console.log('Terrain restored successfully:', terrain);
        } catch (error) {
          console.warn('Failed to restore terrain:', error);
        }
      }

      // Load existing draw data if present
      const drawData = model.get("_draw_data");
      if (el._drawControl && drawData && drawData.features && drawData.features.length > 0) {
        try {
          el._drawControl.set(drawData);
          console.log('Initial draw data loaded on widget initialization:', drawData);
        } catch (error) {
          console.error('Failed to load initial draw data:', error);
        }
      }

      syncFlatGeobufLayers();
    };

    // Setup resize observer to handle container size changes
    let resizeObserver;
    if (window.ResizeObserver) {
      resizeObserver = new ResizeObserver(() => {
        // Trigger map resize after a short delay to ensure container is sized
        setTimeout(() => {
          if (map && map.getContainer()) {
            map.resize();
          }
        }, 100);
      });
      resizeObserver.observe(el);
      resizeObserver.observe(container);
    }

    // Force initial resize after map loads and when container becomes visible
    map.on('load', () => {
      setTimeout(() => {
        map.resize();
        // Restore state after map is fully loaded
        restoreMapState();

        // Mark map as ready
        el._mapReady = true;

        // Check if there are already calls in _js_calls that haven't been processed
        const existingCalls = model.get("_js_calls") || [];
        if (existingCalls.length > 0) {
          existingCalls.forEach(call => {
            executeMapMethod(map, call, el);
          });
          // Clear them
          model.set("_js_calls", []);
          model.save_changes();
        }

        // Process any pending calls that came in before map was ready
        if (el._pendingCalls && el._pendingCalls.length > 0) {
          el._pendingCalls.forEach(call => {
            executeMapMethod(map, call, el);
          });
          el._pendingCalls = [];
        } else {
        }

        if (el._pendingFlatGeobufSync) {
          syncFlatGeobufLayers();
          el._pendingFlatGeobufSync = false;
        }
      }, 200);
    });

    // Additional resize handling for late-rendered widgets
    const checkAndResize = () => {
      if (map && map.getContainer() && map.getContainer().offsetWidth > 0) {
        map.resize();
      }
    };

    // Use requestAnimationFrame to ensure DOM is ready
    requestAnimationFrame(() => {
      setTimeout(checkAndResize, 100);
      setTimeout(checkAndResize, 500);
      setTimeout(checkAndResize, 1000);
    });

    // Handle map events and send to Python
    const sendEvent = (eventType, eventData) => {
      const currentEvents = model.get("_js_events") || [];
      const newEvents = [...currentEvents, { type: eventType, ...eventData }];
      model.set("_js_events", newEvents);
      model.save_changes();
    };

    // Map event handlers
    map.on('load', () => {
      sendEvent('load', {});
      refreshFeaturePopups();
    });

    map.on('click', (e) => {
      const clickData = {
        lng: e.lngLat.lng,
        lat: e.lngLat.lat
      };

      // Update the clicked trait
      model.set("clicked", clickData);
      model.save_changes();

      // Also send as event for backwards compatibility
      sendEvent('click', {
        lngLat: [e.lngLat.lng, e.lngLat.lat],
        point: [e.point.x, e.point.y]
      });
    });

    map.on('styledata', () => {
      refreshFeaturePopups();
    });

    map.on('moveend', () => {
      const center = map.getCenter();
      const bounds = map.getBounds();
      sendEvent('moveend', {
        center: [center.lng, center.lat],
        zoom: map.getZoom(),
        bearing: map.getBearing(),
        pitch: map.getPitch(),
        bounds: [[bounds.getWest(), bounds.getSouth()], [bounds.getEast(), bounds.getNorth()]]
      });
    });

    map.on('zoomend', () => {
      sendEvent('zoomend', {
        zoom: map.getZoom()
      });
    });

    // Listen for trait changes from Python
    model.on("change:center", () => {
      const center = model.get("center");
      map.setCenter(center); // [lng, lat] format
    });

    model.on("change:zoom", () => {
      map.setZoom(model.get("zoom"));
    });

    model.on("change:style", () => {
      map.setStyle(model.get("style"));
    });

    model.on("change:bearing", () => {
      map.setBearing(model.get("bearing"));
    });

    model.on("change:pitch", () => {
      map.setPitch(model.get("pitch"));
    });

    // Listen for draw data changes from Python
    model.on("change:_draw_data", () => {
      const drawData = model.get("_draw_data");
      if (el._drawControl && drawData) {
        try {
          // Clear existing data first
          el._drawControl.deleteAll();

          // Load new data if it has features
          if (drawData.features && drawData.features.length > 0) {
            el._drawControl.set(drawData);
            console.log('Draw data updated from Python:', drawData);
          } else {
            console.log('Draw data cleared from Python');
          }
        } catch (error) {
          console.error('Failed to update draw data from Python:', error);
        }
      }
    });

    // Listen for Terra Draw data changes from Python
    model.on("change:_terra_draw_data", () => {
      const terraDrawData = model.get("_terra_draw_data");
      if (el._terraDrawControl && terraDrawData) {
        try {
          // Terra Draw data handling would need to be implemented based on the library's API
          console.log('Terra Draw data updated from Python:', terraDrawData);
        } catch (error) {
          console.error('Failed to update Terra Draw data from Python:', error);
        }
      }
    });

    // Handle JavaScript method calls from Python
    model.on("change:_js_calls", () => {
      const calls = model.get("_js_calls") || [];

      if (el._mapReady) {
        // Map is ready, execute calls immediately
        calls.forEach(call => {
          executeMapMethod(map, call, el);
        });
      } else {
        // Map not ready yet, queue the calls
        el._pendingCalls.push(...calls);
      }

      // Clear the calls after processing
      model.set("_js_calls", []);
      model.save_changes();
    });

    // Method execution function
    function executeMapMethod(map, call, el) {
      const { method, args, kwargs } = call;

      try {
        switch (method) {
          case 'flyTo':
            const flyToOptions = args[0] || {};
            flyToOptions.center = [flyToOptions.center[1], flyToOptions.center[0]]; // [lat,lng] to [lng,lat]
            map.flyTo(flyToOptions);
            break;

          case 'addSource':
            const [sourceId, sourceConfig] = args;
            if (!map.getSource(sourceId)) {
              map.addSource(sourceId, sourceConfig);
              // Persist source in model state
              const currentSources = model.get("_sources") || {};
              currentSources[sourceId] = sourceConfig;
              model.set("_sources", currentSources);
              model.save_changes();
            }
            break;

          case 'removeSource':
            const removeSourceId = args[0];
            if (map.getSource(removeSourceId)) {
              map.removeSource(removeSourceId);
              // Remove from model state
              const currentSources = model.get("_sources") || {};
              delete currentSources[removeSourceId];
              model.set("_sources", currentSources);
              model.save_changes();
            }
            break;

          case 'addLayer':
            const [layerConfig, layerId] = args;
            const actualLayerId = layerId || layerConfig.id;
            if (!map.getLayer(actualLayerId)) {
              map.addLayer(layerConfig);
              // Persist layer in model state
              const currentLayers = model.get("_layers") || {};
              currentLayers[actualLayerId] = layerConfig;
              model.set("_layers", currentLayers);
              model.save_changes();
              attachFeaturePopup(actualLayerId);
            }
            break;

          case 'addFlatGeobufLayer':
            const flatgeobufConfig = args[0] || {};
            addFlatGeobufLayerFromConfig(flatgeobufConfig);
            if (flatgeobufConfig && (flatgeobufConfig.layerId || flatgeobufConfig.id)) {
              attachFeaturePopup(flatgeobufConfig.layerId || flatgeobufConfig.id);
            }
            break;

          case 'removeFlatGeobufLayer':
            const targetFlatLayerId = args[0];
            if (targetFlatLayerId) {
              removeFlatGeobufLayer(targetFlatLayerId);
            }
            break;

          case 'removeLayer':
            const removeLayerId = args[0];
            if (map.getLayer(removeLayerId)) {
              map.removeLayer(removeLayerId);
              // Remove from model state
              const currentLayers = model.get("_layers") || {};
              delete currentLayers[removeLayerId];
              model.set("_layers", currentLayers);
              model.save_changes();
              detachFeaturePopup(removeLayerId);
            }
            break;

          case 'setStyle':
            map.setStyle(args[0]);
            break;

          case 'enableFeaturePopup':
            enableFeaturePopup(args[0] || {});
            break;

          case 'disableFeaturePopup':
            const disableArg = args[0];
            const targetLayer =
              disableArg && typeof disableArg === 'object' ? disableArg.layerId : disableArg;
            disableFeaturePopup(targetLayer);
            break;

          case 'addMarker':
            const markerData = args[0];
            const marker = new maplibregl.Marker()
              .setLngLat(markerData.coordinates)
              .addTo(map);

            if (markerData.popup) {
              const popup = new maplibregl.Popup()
                .setHTML(markerData.popup);
              marker.setPopup(popup);
            }

            el._markers.push(marker);
            break;

          case 'fitBounds':
            const [bounds, options] = args;
            // bounds are already in [[lng,lat], [lng,lat]] format
            map.fitBounds(bounds, options || {});
            break;

          case 'addControl':
            const [controlType, controlOptions] = args;
            const position = controlOptions?.position || 'top-right';
            const controlIdForKey = controlType === 'widget_panel'
              ? (controlOptions?.control_id || `widget_panel_${Date.now()}`)
              : null;
            if (controlType === 'widget_panel' && controlOptions && !controlOptions.control_id) {
              controlOptions.control_id = controlIdForKey;
            }
            const controlKey = controlType === 'widget_panel'
              ? `widget_panel_${controlIdForKey}`
              : `${controlType}_${position}`;

            // Check if this control is already added
            if (el._controls.has(controlKey)) {
              const existingControl = el._controls.get(controlKey);
              if (
                existingControl &&
                typeof existingControl.updateOptions === 'function' &&
                controlOptions &&
                Object.keys(controlOptions).length > 0
              ) {
                try {
                  existingControl.updateOptions(controlOptions);
                } catch (updateError) {
                  console.debug(
                    `Failed to refresh options for existing ${controlType} control:`,
                    updateError,
                  );
                }
              }
              return;
            }

            let control;
            switch (controlType) {
              case 'navigation':
                control = new maplibregl.NavigationControl(controlOptions || {});
                break;
              case 'scale':
                control = new maplibregl.ScaleControl(controlOptions || {});
                break;
              case 'fullscreen':
                control = new maplibregl.FullscreenControl(controlOptions || {});
                break;
              case 'geolocate':
                control = new maplibregl.GeolocateControl(controlOptions || {});
                break;
              case 'attribution':
                control = new maplibregl.AttributionControl(controlOptions || {});
                break;
              case 'globe':
                control = new maplibregl.GlobeControl(controlOptions || {});
                break;
              case 'layer_control':
                control = new LayerControl(controlOptions || {}, map, model);
                break;
              case 'geoman': {
                scheduleGeomanInitialization(controlKey, {
                  position,
                  geoman_options: controlOptions?.geoman_options || {},
                  collapsed: controlOptions?.collapsed,
                });
                return;
              }
              case 'export': {
                const ExportControlClass = resolveExportControlClass();
                if (!ExportControlClass) {
                  console.warn('MapLibre export control not available');
                  return;
                }
                const { options: exportOptions, startCollapsed } = normalizeExportControlOptions(
                  controlOptions || {},
                );
                control = new ExportControlClass(exportOptions);
                control.__anymapStartCollapsed = startCollapsed;
                break;
              }
              case 'geogrid': {
                const GeoGridClass = resolveGeoGridClass();
                if (!GeoGridClass) {
                  console.warn('GeoGrid plugin not available');
                  return;
                }
                // Remove position from options as GeoGrid doesn't use it
                const { position: _, gridStyle, labelStyle, ...otherConfig } = controlOptions || {};

                // Map MapLibre paint properties to GeoGrid style properties
                const geogridOptions = {
                  map,
                  ...otherConfig,
                  ...(gridStyle && { gridStyle: mapToGeoGridStyle(gridStyle) }),
                  ...(labelStyle && { labelStyle: mapToGeoGridStyle(labelStyle) })
                };

                try {
                  const geogridInstance = new GeoGridClass(geogridOptions);

                  // Explicitly call add() to render the grid on the map
                  if (typeof geogridInstance.add === 'function') {
                    geogridInstance.add();
                  }

                  el._geogridInstance = geogridInstance;
                  el._controls.set(controlKey, { type: 'geogrid', instance: geogridInstance });
                } catch (error) {
                  console.error('Failed to create GeoGrid instance:', error);
                }
                return;
              }
              case 'widget_panel':
                control = new WidgetPanelControl(controlOptions || {}, map, model);
                break;
              case 'geocoder':
                if (window.MaplibreGeocoder) {
                  const apiConfig = controlOptions.api_config || {};

                  // Create geocoder API implementation
                  const geocoderApi = {
                    forwardGeocode: async (config) => {
                      const features = [];
                      try {
                        const request = `${apiConfig.api_url || 'https://nominatim.openstreetmap.org/search'}?q=${config.query}&format=geojson&polygon_geojson=1&addressdetails=1&limit=${apiConfig.limit || 5}`;
                        const response = await fetch(request);
                        const geojson = await response.json();

                        for (const feature of geojson.features) {
                          const center = [
                            feature.bbox[0] + (feature.bbox[2] - feature.bbox[0]) / 2,
                            feature.bbox[1] + (feature.bbox[3] - feature.bbox[1]) / 2,
                          ];
                          const point = {
                            type: "Feature",
                            geometry: {
                              type: "Point",
                              coordinates: center,
                            },
                            place_name: feature.properties.display_name,
                            properties: feature.properties,
                            text: feature.properties.display_name,
                            place_type: ["place"],
                            center,
                          };
                          features.push(point);
                        }
                      } catch (e) {
                        console.error(`Failed to forwardGeocode with error: ${e}`);
                      }

                      return { features };
                    },
                  };

                  // Create geocoder control
                  const geocoderOptions = {
                    maplibregl: maplibregl,
                    placeholder: apiConfig.placeholder || 'Search for places...',
                    collapsed: controlOptions.collapsed !== false,
                    ...controlOptions
                  };
                  delete geocoderOptions.api_config; // Remove from options passed to geocoder
                  delete geocoderOptions.position; // Remove position from geocoder options

                  control = new window.MaplibreGeocoder(geocoderApi, geocoderOptions);
                  console.log('Geocoder control added successfully');
                } else {
                  console.warn('MaplibreGeocoder not available');
                  return;
                }
                break;

              case 'measures':
                if (window.MeasuresControl) {
                  try {
                    const measuresOptions = controlOptions.measures_options || {};
                    control = new window.MeasuresControl(measuresOptions);
                    console.log('Measures control added successfully');
                  } catch (error) {
                    console.error('Failed to create Measures control:', error);
                    return;
                  }
                } else {
                  console.warn('MeasuresControl not available');
                  return;
                }
                break;

              case 'maplibre_geocoder': {
                if (!window.MaplibreGeocoder) {
                  console.warn('MapLibre GL Geocoder library not available. Please include the library.');
                  return;
                }

                try {
                  const geocoderConfig = { ...controlOptions };
                  const position = geocoderConfig.position || 'top-left';

                  // Remove position from config as it's handled separately
                  delete geocoderConfig.position;

                  // Create geocoding API configuration
                  const apiKey = geocoderConfig.apiKey;
                  const maplibreApi = geocoderConfig.maplibreApi || 'maptiler';
                  const language = geocoderConfig.language;
                  const proximity = geocoderConfig.proximity;
                  const bbox = geocoderConfig.bbox;
                  const country = geocoderConfig.country;
                  const types = geocoderConfig.types;
                  const limit = geocoderConfig.limit || 5;

                  // Build the geocoding API configuration
                  let geocoderApi;

                  if (maplibreApi === 'maptiler') {
                    // Maptiler geocoding API
                    geocoderApi = {
                      forwardGeocode: async (config) => {
                        const features = [];
                        try {
                          let url = `https://api.maptiler.com/geocoding/${encodeURIComponent(config.query)}.json?key=${apiKey}&limit=${limit}`;

                          if (language) url += `&language=${language}`;
                          if (proximity) url += `&proximity=${proximity.join(',')}`;
                          if (bbox) url += `&bbox=${bbox.join(',')}`;
                          if (country) url += `&country=${country}`;
                          if (types) url += `&types=${types}`;

                          const response = await fetch(url);
                          const data = await response.json();

                          for (const feature of data.features || []) {
                            features.push({
                              type: 'Feature',
                              geometry: feature.geometry,
                              place_name: feature.place_name || feature.text,
                              properties: feature.properties || {},
                              text: feature.text,
                              place_type: feature.place_type,
                              center: feature.center
                            });
                          }
                        } catch (e) {
                          console.error('Maptiler geocoding error:', e);
                        }
                        return { features };
                      }
                    };
                  } else if (maplibreApi === 'mapbox') {
                    // Mapbox geocoding API
                    geocoderApi = {
                      forwardGeocode: async (config) => {
                        const features = [];
                        try {
                          let url = `https://api.mapbox.com/geocoding/v5/mapbox.places/${encodeURIComponent(config.query)}.json?access_token=${apiKey}&limit=${limit}`;

                          if (language) url += `&language=${language}`;
                          if (proximity) url += `&proximity=${proximity.join(',')}`;
                          if (bbox) url += `&bbox=${bbox.join(',')}`;
                          if (country) url += `&country=${country}`;
                          if (types) url += `&types=${types}`;

                          const response = await fetch(url);
                          const data = await response.json();

                          for (const feature of data.features || []) {
                            features.push({
                              type: 'Feature',
                              geometry: feature.geometry,
                              place_name: feature.place_name,
                              properties: feature.properties || {},
                              text: feature.text,
                              place_type: feature.place_type,
                              center: feature.center
                            });
                          }
                        } catch (e) {
                          console.error('Mapbox geocoding error:', e);
                        }
                        return { features };
                      }
                    };
                  } else {
                    console.error(`Unsupported geocoding API: ${maplibreApi}`);
                    return;
                  }

                  // Clean up config before passing to MaplibreGeocoder
                  delete geocoderConfig.apiKey;
                  delete geocoderConfig.maplibreApi;
                  delete geocoderConfig.language;
                  delete geocoderConfig.proximity;
                  delete geocoderConfig.bbox;
                  delete geocoderConfig.country;
                  delete geocoderConfig.types;
                  delete geocoderConfig.limit;

                  // Set required maplibregl reference
                  geocoderConfig.maplibregl = maplibregl;

                  // Create the geocoder control
                  control = new window.MaplibreGeocoder(geocoderApi, geocoderConfig);

                  // Set up event handlers
                  control.on('result', (e) => {
                    if (geocoderConfig.enableEventLogging) {
                      console.log('Geocoder result:', e.result);
                    }
                    sendEvent('geocoder.result', { result: e.result });
                  });

                  control.on('results', (e) => {
                    if (geocoderConfig.enableEventLogging) {
                      console.log('Geocoder results:', e.results);
                    }
                    sendEvent('geocoder.results', { results: e.results });
                  });

                  control.on('error', (e) => {
                    console.error('Geocoder error:', e.error);
                    sendEvent('geocoder.error', { error: e.error });
                  });

                  console.log('MapLibre GL Geocoder control added successfully');
                } catch (error) {
                  console.error('Failed to initialize MapLibre GL Geocoder:', error);
                  return;
                }
                break;
              }
              case 'google_streetview':
                if (window.MaplibreGoogleStreetView) {
                  const apiKey = controlOptions.api_key;
                  if (apiKey) {
                    try {
                      const streetViewOptions = {
                        map: map,
                        apiKey: apiKey,
                        iframeOptions: {
                          allow: 'accelerometer; gyroscope; geolocation'
                        }
                      };

                      // Create the Street View plugin instance (not a control)
                      const streetViewPlugin = new window.MaplibreGoogleStreetView(streetViewOptions);

                      // Store the plugin instance for later management
                      if (!el._streetViewPlugins) {
                        el._streetViewPlugins = new Map();
                      }
                      el._streetViewPlugins.set(controlKey, streetViewPlugin);

                      // Force plugin elements to be contained within the map
                      const repositionStreetViewElements = () => {
                        try {
                          const mapContainer = map.getContainer();

                          // Find Street View elements using comprehensive selectors
                          const streetViewElements = document.querySelectorAll(
                            '[class*="streetview"], [class*="street-view"], [class*="pegman"], [class*="peg-man"], [class*="google-streetview"], [id*="streetview"], [id*="street-view"], [id*="pegman"]'
                          );

                          // Also check for any floating control-like elements
                          const allElements = Array.from(document.querySelectorAll('*'));
                          const floatingElements = allElements.filter(el => {
                            if (mapContainer.contains(el)) return false;
                            const style = window.getComputedStyle(el);
                            return (
                              (style.position === 'fixed' || style.position === 'absolute') &&
                              parseInt(style.zIndex) > 999 &&
                              el.offsetWidth > 0 && el.offsetHeight > 0 &&
                              el.offsetWidth < 100 && el.offsetHeight < 100
                            );
                          });

                          const allStreetViewElements = [...streetViewElements, ...floatingElements];

                          allStreetViewElements.forEach(element => {
                            if (!mapContainer.contains(element)) {
                              console.log('Moving Street View element into map container:', element);
                              element.style.position = 'absolute';
                              element.style.zIndex = '1000';
                              mapContainer.appendChild(element);

                              const pos = controlOptions.position || 'top-left';
                              if (pos.includes('top')) {
                                element.style.top = '10px';
                                element.style.bottom = 'auto';
                              } else {
                                element.style.bottom = '10px';
                                element.style.top = 'auto';
                              }
                              if (pos.includes('left')) {
                                element.style.left = '10px';
                                element.style.right = 'auto';
                              } else {
                                element.style.right = '10px';
                                element.style.left = 'auto';
                              }
                            }
                          });
                        } catch (error) {
                          console.warn('Failed to reposition Street View elements:', error);
                        }
                      };

                      setTimeout(repositionStreetViewElements, 100);
                      setTimeout(repositionStreetViewElements, 500);
                      setTimeout(repositionStreetViewElements, 1000);

                      // Add iframe permission fix using modern MutationObserver
                      const observer = new MutationObserver(function(mutations) {
                        mutations.forEach(function(mutation) {
                          mutation.addedNodes.forEach(function(node) {
                            if (node.nodeType === 1) { // Element node
                              // Handle iframe permissions
                              if (node.tagName === 'IFRAME' &&
                                  (node.id === 'street-view-iframe' ||
                                   (node.parentNode && node.parentNode.id === 'street-view'))) {
                                node.setAttribute('allow', 'accelerometer; gyroscope; geolocation');
                              }

                              // Handle Street View control positioning - check multiple patterns
                              const isStreetViewElement = (
                                (node.className && (
                                  node.className.includes('streetview') ||
                                  node.className.includes('street-view') ||
                                  node.className.includes('google-streetview') ||
                                  node.className.includes('pegman') ||
                                  node.className.includes('peg-man')
                                )) ||
                                (node.id && (
                                  node.id.includes('streetview') ||
                                  node.id.includes('street-view') ||
                                  node.id.includes('pegman')
                                )) ||
                                // Check if it's a floating control-like element
                                (() => {
                                  try {
                                    const style = window.getComputedStyle(node);
                                    return (
                                      (style.position === 'fixed' || style.position === 'absolute') &&
                                      parseInt(style.zIndex) > 999 &&
                                      node.offsetWidth > 0 && node.offsetHeight > 0 &&
                                      node.offsetWidth < 100 && node.offsetHeight < 100
                                    );
                                  } catch (e) {
                                    return false;
                                  }
                                })()
                              );

                              if (isStreetViewElement) {
                                const mapContainer = map.getContainer();
                                if (!mapContainer.contains(node)) {
                                  console.log('Auto-moving newly created Street View element:', node);
                                  node.style.position = 'absolute';
                                  node.style.zIndex = '1000';
                                  mapContainer.appendChild(node);

                                  // Position based on the requested position
                                  const pos = controlOptions.position || 'top-left';
                                  if (pos.includes('top')) {
                                    node.style.top = '10px';
                                    node.style.bottom = 'auto';
                                  } else {
                                    node.style.bottom = '10px';
                                    node.style.top = 'auto';
                                  }
                                  if (pos.includes('left')) {
                                    node.style.left = '10px';
                                    node.style.right = 'auto';
                                  } else {
                                    node.style.right = '10px';
                                    node.style.left = 'auto';
                                  }
                                }
                              }
                            }
                          });
                        });
                      });

                      observer.observe(document.body, {
                        childList: true,
                        subtree: true
                      });

                      // Store observer for cleanup
                      if (!el._streetViewObservers) {
                        el._streetViewObservers = new Map();
                      }
                      el._streetViewObservers.set(controlKey, observer);

                      console.log('Google Street View plugin added successfully');

                      // Skip the normal control addition process since this is a plugin
                      return;
                    } catch (error) {
                      console.error('Failed to initialize Google Street View plugin:', error);
                      return;
                    }
                  } else {
                    console.warn('Google Street View plugin requires API key');
                    return;
                  }
                } else {
                  console.warn('MaplibreGoogleStreetView not available');
                  return;
                }
                break;
              case 'basemap_control':
                if (window.MaplibreGLBasemapsControl) {
                  const basemapsOptions = {
                    basemaps: controlOptions.basemaps || [],
                    initialBasemap: controlOptions.initialBasemap,
                    expandDirection: controlOptions.expandDirection || 'down',
                    ...controlOptions
                  };
                  delete basemapsOptions.position; // Remove position from options passed to control

                  control = new window.MaplibreGLBasemapsControl(basemapsOptions);
                  console.log('Basemap control added successfully');
                } else {
                  console.warn('MaplibreGLBasemapsControl not available');
                  return;
                }
                break;
              case 'temporal':
                if (window.TemporalControl) {
                  // Separate frames from options and resolve layer ids to layer objects
                  const framesInput = (controlOptions && Array.isArray(controlOptions.frames)) ? controlOptions.frames : [];
                  const { position: _ignoredPosition, frames: _ignoredFrames, ...restTemporalOpts } = controlOptions || {};

                  const temporalFrames = framesInput.map((frame, idx) => {
                    const frameLayers = (frame && Array.isArray(frame.layers)) ? frame.layers : [];
                    const resolvedLayers = frameLayers.map((layerOrId) => {
                      if (typeof layerOrId === 'string') {
                        const style = map.getStyle && map.getStyle();
                        const layerObj = (style && Array.isArray(style.layers)) ? style.layers.find((ly) => ly.id === layerOrId) : undefined;
                        if (!layerObj) {
                          console.warn(`Temporal control add: layer id not found: ${layerOrId}`);
                        }
                        return layerObj || null;
                      }
                      return layerOrId;
                    }).filter(Boolean);

                    return {
                      title: frame && frame.title !== undefined ? frame.title : `Frame ${idx + 1}`,
                      layers: resolvedLayers,
                    };
                  });

                  const temporalOptions = {
                    interval: restTemporalOpts.interval || 1000,
                    performance: restTemporalOpts.performance || false,
                    ...restTemporalOpts,
                  };

                  control = new window.TemporalControl(temporalFrames, temporalOptions);
                  console.log('Temporal control added successfully');
                } else {
                  console.warn('TemporalControl not available');
                  return;
                }
                break;
              default:
                console.warn(`Unknown control type: ${controlType}`);
                return;
            }

            map.addControl(control, position);
            if (controlType === 'export') {
              applyExportControlCollapsedState(
                control,
                control.__anymapStartCollapsed !== false,
              );
            }
            el._controls.set(controlKey, control);
            break;

          case 'removeControl':
            const [removeControlType, removePosition] = args;
            const removeControlKey = `${removeControlType}_${removePosition}`;

            // Handle Street View plugin removal
            if (removeControlType === 'google_streetview') {
              if (el._streetViewPlugins && el._streetViewPlugins.has(removeControlKey)) {
                // Clean up the plugin
                el._streetViewPlugins.delete(removeControlKey);

                // Clean up observers
                if (el._streetViewObservers && el._streetViewObservers.has(removeControlKey)) {
                  const observer = el._streetViewObservers.get(removeControlKey);
                  observer.disconnect();
                  el._streetViewObservers.delete(removeControlKey);
                }

                // Clean up handlers
                if (el._streetViewHandlers && el._streetViewHandlers.has(removeControlKey)) {
                  el._streetViewHandlers.delete(removeControlKey);
                }

                console.log(`Google Street View plugin ${removeControlKey} removed`);
              } else {
                console.warn(`Google Street View plugin ${removeControlKey} not found`);
              }
            } else if (removeControlType === 'geoman') {
              if (el._geomanInstance && typeof el._geomanInstance.destroy === 'function') {
                try {
                  el._geomanInstance.destroy({ removeSources: true });
                } catch (error) {
                  console.warn('Failed to destroy Geoman instance:', error);
                }
              }
              el._geomanInstance = null;
              el._geomanPromise = null;
              el._geomanEventListener = null;
              el._controls.delete(removeControlKey);
              el._geomanSyncFromJs = true;
              model.set('geoman_data', { type: 'FeatureCollection', features: [] });
              model.save_changes();
              el._pendingGeomanData = normalizeGeomanGeoJson(model.get('geoman_data'));
            } else if (removeControlType === 'geogrid') {
              if (el._geogridInstance && typeof el._geogridInstance.remove === 'function') {
                try {
                  el._geogridInstance.remove();
                } catch (error) {
                  console.warn('Failed to remove GeoGrid instance:', error);
                }
              }
              el._geogridInstance = null;
              el._controls.delete(removeControlKey);
              console.log(`GeoGrid control ${removeControlKey} removed`);
            } else {
              // Handle regular controls
              if (el._controls.has(removeControlKey)) {
                const controlToRemove = el._controls.get(removeControlKey);
                map.removeControl(controlToRemove);
                el._controls.delete(removeControlKey);
              } else {
                console.warn(`Control ${removeControlType} at position ${removePosition} not found`);
              }
            }
            break;

          case 'removeWidgetControl':
            const [widgetControlId] = args;
            if (widgetControlId) {
              const widgetControlKey = `widget_panel_${widgetControlId}`;
              if (el._controls.has(widgetControlKey)) {
                const widgetControl = el._controls.get(widgetControlKey);
                map.removeControl(widgetControl);
                el._controls.delete(widgetControlKey);
              } else {
                console.warn(`Widget control ${widgetControlId} not found`);
              }
            }
            break;

          case 'setProjection':
            const [projectionConfig] = args;
            try {
              map.setProjection(projectionConfig);
            } catch (error) {
              console.warn('Failed to set projection:', error);
            }
            break;

          case 'setTerrain':
            const [terrainConfig] = args;
            try {
              map.setTerrain(terrainConfig);
              console.log('Terrain set successfully:', terrainConfig);
            } catch (error) {
              console.warn('Failed to set terrain:', error);
            }
            break;

          case 'addDrawControl':
            const [drawOptions] = args;
            try {
              if (window.MapboxDraw && !el._drawControl) {
                // Use custom styles if provided, otherwise use MapLibre compatibility styles
                const customStyles = drawOptions.customStyles;
                const finalDrawOptions = {
                  ...drawOptions,
                  styles: customStyles || window.MapLibreDrawStyles || undefined
                };
                el._drawControl = new window.MapboxDraw(finalDrawOptions);
                map.addControl(el._drawControl, drawOptions.position || 'top-left');

                // Track selection state for preserving selection during updates
                let lastSelectedFeatureIds = [];
                let preserveSelectionOnNextChange = false;
                const preserveSelectionOnEdit = drawOptions.preserveSelectionOnEdit !== false;

                // Set up draw event handlers with data sync
                map.on('draw.create', (e) => {
                  const allData = el._drawControl.getAll();
                  model.set('_draw_data', allData);
                  model.save_changes();
                  sendEvent('draw.create', { features: e.features, allData: allData });
                });

                map.on('draw.update', (e) => {
                  // Store selected feature IDs before update to preserve selection
                  if (preserveSelectionOnEdit) {
                    const selectedFeatures = el._drawControl.getSelected().features;
                    if (selectedFeatures.length > 0) {
                      lastSelectedFeatureIds = selectedFeatures.map(f => f.id);
                      preserveSelectionOnNextChange = true;

                      // Re-select the features after a short delay to ensure the update completes
                      setTimeout(() => {
                        if (preserveSelectionOnNextChange && lastSelectedFeatureIds.length > 0) {
                          try {
                            // Check if features still exist before re-selecting
                            const allFeatures = el._drawControl.getAll().features;
                            const validIds = lastSelectedFeatureIds.filter(id =>
                              allFeatures.some(f => f.id === id)
                            );

                            if (validIds.length > 0) {
                              el._drawControl.changeMode('simple_select', { featureIds: validIds });
                            }
                          } catch (err) {
                            console.warn('Failed to restore selection after update:', err);
                          }
                          preserveSelectionOnNextChange = false;
                        }
                      }, 10);
                    }
                  }

                  const allData = el._drawControl.getAll();
                  model.set('_draw_data', allData);
                  model.save_changes();
                  sendEvent('draw.update', { features: e.features, allData: allData });
                });

                map.on('draw.delete', (e) => {
                  const allData = el._drawControl.getAll();
                  model.set('_draw_data', allData);
                  model.save_changes();
                  sendEvent('draw.delete', { features: e.features, allData: allData });
                });

                map.on('draw.selectionchange', (e) => {
                  // Don't update tracking if we're in the middle of preserving selection
                  if (!preserveSelectionOnNextChange) {
                    lastSelectedFeatureIds = e.features.map(f => f.id);
                  }
                  sendEvent('draw.selectionchange', { features: e.features });
                });

                debugLog('Draw control added successfully with custom styles');
              } else {
                debugLog('MapboxDraw not available or already added');
              }
            } catch (error) {
              console.error('Failed to add draw control:', error);
            }
            break;

          case 'loadDrawData':
            const [geojsonData] = args;
            try {
              if (el._drawControl) {
                // Clear existing data first
                el._drawControl.deleteAll();
                // Add new data
                el._drawControl.set(geojsonData);

                // Immediately sync the loaded data back to Python
                const loadedData = el._drawControl.getAll();
                model.set('_draw_data', loadedData);
                model.save_changes();

                console.log('Draw data loaded and synced successfully', loadedData);

                // Send event to notify successful loading
                sendEvent('draw_data_loaded', { data: loadedData });
              } else {
                console.warn('Draw control not initialized');
              }
            } catch (error) {
              console.error('Failed to load draw data:', error);
            }
            break;

          case 'addDrawData':
            const [geojsonDataToAdd] = args;
            try {
              if (el._drawControl) {
                // Add features without clearing existing ones
                if (geojsonDataToAdd && geojsonDataToAdd.type === 'FeatureCollection' && geojsonDataToAdd.features) {
                  geojsonDataToAdd.features.forEach(feature => {
                    el._drawControl.add(feature);
                  });
                } else if (geojsonDataToAdd && geojsonDataToAdd.type === 'Feature') {
                  el._drawControl.add(geojsonDataToAdd);
                }

                // Immediately sync the updated data back to Python
                const updatedData = el._drawControl.getAll();
                model.set('_draw_data', updatedData);
                model.save_changes();

                console.log('Draw data added and synced successfully', updatedData);

                // Send event to notify successful addition
                sendEvent('draw_data_added', { data: updatedData });
              } else {
                console.warn('Draw control not initialized');
              }
            } catch (error) {
              console.error('Failed to add draw data:', error);
            }
            break;

          case 'getDrawData':
            try {
              if (el._drawControl) {
                const drawData = el._drawControl.getAll();
                model.set('_draw_data', drawData);
                model.save_changes();
                console.log('Draw data retrieved successfully', drawData);
                // Also send as event for immediate response
                sendEvent('draw_data_retrieved', { data: drawData });
              } else {
                console.warn('Draw control not initialized');
                // Send empty data if control not initialized
                model.set('_draw_data', { type: 'FeatureCollection', features: [] });
                model.save_changes();
              }
            } catch (error) {
              console.error('Failed to get draw data:', error);
              // Send empty data on error
              model.set('_draw_data', { type: 'FeatureCollection', features: [] });
              model.save_changes();
            }
            break;

          case 'clearDrawData':
            try {
              if (el._drawControl) {
                el._drawControl.deleteAll();

                // Sync the cleared state back to Python
                const emptyData = { type: 'FeatureCollection', features: [] };
                model.set('_draw_data', emptyData);
                model.save_changes();

                console.log('Draw data cleared successfully');
                sendEvent('draw_data_cleared', { data: emptyData });
              } else {
                console.warn('Draw control not initialized');
              }
            } catch (error) {
              console.error('Failed to clear draw data:', error);
            }
            break;

          case 'deleteDrawFeatures':
            const [featureIds] = args;
            try {
              if (el._drawControl) {
                el._drawControl.delete(featureIds);
                console.log('Draw features deleted successfully');
              } else {
                console.warn('Draw control not initialized');
              }
            } catch (error) {
              console.error('Failed to delete draw features:', error);
            }
            break;

          case 'setDrawMode':
            const [mode] = args;
            try {
              if (el._drawControl) {
                el._drawControl.changeMode(mode);
                console.log(`Draw mode changed to: ${mode}`);
              } else {
                console.warn('Draw control not initialized');
              }
            } catch (error) {
              console.error('Failed to set draw mode:', error);
            }
            break;

          case 'addTerraDrawControl':
            const [terraDrawOptions] = args;
            try {
              if (window.MaplibreTerradrawControl && !el._terraDrawControl) {
                el._terraDrawControl = new window.MaplibreTerradrawControl.MaplibreTerradrawControl(terraDrawOptions);
                map.addControl(el._terraDrawControl, terraDrawOptions.position || 'top-left');

                // Set up Terra Draw event handlers to sync data changes
                const terraDrawInstance = el._terraDrawControl.getTerraDrawInstance();
                if (terraDrawInstance) {
                  // Listen for Terra Draw events and sync data
                  terraDrawInstance.on('finish', () => {
                    try {
                      const currentData = terraDrawInstance.getSnapshot();
                      model.set('_terra_draw_data', currentData);
                      model.save_changes();
                      console.log('Terra Draw data auto-synced after finish event');
                    } catch (error) {
                      console.error('Failed to sync Terra Draw data after finish event:', error);
                    }
                  });

                  terraDrawInstance.on('change', () => {
                    try {
                      const currentData = terraDrawInstance.getSnapshot();
                      model.set('_terra_draw_data', currentData);
                      model.save_changes();
                      console.log('Terra Draw data auto-synced after change event');
                    } catch (error) {
                      console.error('Failed to sync Terra Draw data after change event:', error);
                    }
                  });
                }

                console.log('Terra Draw control added successfully');
              } else {
                console.warn('MaplibreTerradrawControl not available or already added');
              }
            } catch (error) {
              console.error('Failed to add Terra Draw control:', error);
            }
            break;

          case 'loadTerraDrawData':
            const [terraGeojsonData] = args;
            try {
              if (el._terraDrawControl) {
                // Get the Terra Draw instance from the control
                const terraDrawInstance = el._terraDrawControl.getTerraDrawInstance();
                if (terraDrawInstance) {
                  // Try different possible method names for loading data
                  let loaded = false;

                  // Try addFeatures() first (most common)
                  if (typeof terraDrawInstance.addFeatures === 'function' && terraGeojsonData.features) {
                    terraDrawInstance.addFeatures(terraGeojsonData.features);
                    loaded = true;
                    console.log('Terra Draw data loaded via addFeatures():', terraGeojsonData);
                  }
                  // Try setFeatures() as alternative
                  else if (typeof terraDrawInstance.setFeatures === 'function' && terraGeojsonData.features) {
                    terraDrawInstance.setFeatures(terraGeojsonData.features);
                    loaded = true;
                    console.log('Terra Draw data loaded via setFeatures():', terraGeojsonData);
                  }
                  // Try loadFeatures() as alternative
                  else if (typeof terraDrawInstance.loadFeatures === 'function' && terraGeojsonData.features) {
                    terraDrawInstance.loadFeatures(terraGeojsonData.features);
                    loaded = true;
                    console.log('Terra Draw data loaded via loadFeatures():', terraGeojsonData);
                  }
                  // Try setGeoJSON() as alternative
                  else if (typeof terraDrawInstance.setGeoJSON === 'function') {
                    terraDrawInstance.setGeoJSON(terraGeojsonData);
                    loaded = true;
                    console.log('Terra Draw data loaded via setGeoJSON():', terraGeojsonData);
                  }
                  // Try to access store/data property directly
                  else if (terraDrawInstance.store && typeof terraDrawInstance.store.addFeatures === 'function' && terraGeojsonData.features) {
                    terraDrawInstance.store.addFeatures(terraGeojsonData.features);
                    loaded = true;
                    console.log('Terra Draw data loaded via store.addFeatures():', terraGeojsonData);
                  }

                  if (loaded) {
                    // Sync the loaded data back to Python
                    model.set('_terra_draw_data', terraGeojsonData);
                    model.save_changes();
                    sendEvent('terra_draw_data_loaded', { data: terraGeojsonData });
                  } else {
                    console.warn('No load method found on Terra Draw instance');
                  }
                } else {
                  console.warn('Could not get Terra Draw instance');
                }
              } else {
                console.warn('Terra Draw control not initialized');
              }
            } catch (error) {
              console.error('Failed to load Terra Draw data:', error);
            }
            break;

          case 'getTerraDrawData':
            try {
              if (el._terraDrawControl) {
                // Get the Terra Draw instance from the control
                const terraDrawInstance = el._terraDrawControl.getTerraDrawInstance();
                if (terraDrawInstance) {
                  // Try different possible method names for getting data
                  let terraDrawData = { type: 'FeatureCollection', features: [] };

                  // Try getSnapshot() first
                  if (typeof terraDrawInstance.getSnapshot === 'function') {
                    terraDrawData = terraDrawInstance.getSnapshot();
                    console.log('Terra Draw data retrieved via getSnapshot():', terraDrawData);
                  }
                  // Try getFeatures() as alternative
                  else if (typeof terraDrawInstance.getFeatures === 'function') {
                    const features = terraDrawInstance.getFeatures();
                    terraDrawData = { type: 'FeatureCollection', features: features };
                    console.log('Terra Draw data retrieved via getFeatures():', terraDrawData);
                  }
                  // Try getAllFeatures() as alternative
                  else if (typeof terraDrawInstance.getAllFeatures === 'function') {
                    const features = terraDrawInstance.getAllFeatures();
                    terraDrawData = { type: 'FeatureCollection', features: features };
                    console.log('Terra Draw data retrieved via getAllFeatures():', terraDrawData);
                  }
                  // Try getGeoJSON() as alternative
                  else if (typeof terraDrawInstance.getGeoJSON === 'function') {
                    terraDrawData = terraDrawInstance.getGeoJSON();
                    console.log('Terra Draw data retrieved via getGeoJSON():', terraDrawData);
                  }
                  // Try to access store/data property directly
                  else if (terraDrawInstance.store && typeof terraDrawInstance.store.getFeatures === 'function') {
                    const features = terraDrawInstance.store.getFeatures();
                    terraDrawData = { type: 'FeatureCollection', features: features };
                    console.log('Terra Draw data retrieved via store.getFeatures():', terraDrawData);
                  }
                  // Debug: log available methods
                  else {
                    console.log('Available Terra Draw instance methods:', Object.getOwnPropertyNames(terraDrawInstance));
                    console.log('Terra Draw instance proto:', Object.getOwnPropertyNames(Object.getPrototypeOf(terraDrawInstance)));
                  }

                  model.set('_terra_draw_data', terraDrawData);
                  model.save_changes();
                  sendEvent('terra_draw_data_retrieved', { data: terraDrawData });
                } else {
                  console.warn('Could not get Terra Draw instance');
                  model.set('_terra_draw_data', { type: 'FeatureCollection', features: [] });
                  model.save_changes();
                }
              } else {
                console.warn('Terra Draw control not initialized');
                model.set('_terra_draw_data', { type: 'FeatureCollection', features: [] });
                model.save_changes();
              }
            } catch (error) {
              console.error('Failed to get Terra Draw data:', error);
              model.set('_terra_draw_data', { type: 'FeatureCollection', features: [] });
              model.save_changes();
            }
            break;

          case 'clearTerraDrawData':
            try {
              if (el._terraDrawControl) {
                // Get the Terra Draw instance from the control
                const terraDrawInstance = el._terraDrawControl.getTerraDrawInstance();
                if (terraDrawInstance) {
                  // Try different possible method names for clearing data
                  let cleared = false;

                  // Try clear() first
                  if (typeof terraDrawInstance.clear === 'function') {
                    terraDrawInstance.clear();
                    cleared = true;
                    console.log('Terra Draw data cleared via clear()');
                  }
                  // Try clearAll() as alternative
                  else if (typeof terraDrawInstance.clearAll === 'function') {
                    terraDrawInstance.clearAll();
                    cleared = true;
                    console.log('Terra Draw data cleared via clearAll()');
                  }
                  // Try deleteAll() as alternative
                  else if (typeof terraDrawInstance.deleteAll === 'function') {
                    terraDrawInstance.deleteAll();
                    cleared = true;
                    console.log('Terra Draw data cleared via deleteAll()');
                  }
                  // Try removeAll() as alternative
                  else if (typeof terraDrawInstance.removeAll === 'function') {
                    terraDrawInstance.removeAll();
                    cleared = true;
                    console.log('Terra Draw data cleared via removeAll()');
                  }
                  // Try to access store/data property directly
                  else if (terraDrawInstance.store && typeof terraDrawInstance.store.clear === 'function') {
                    terraDrawInstance.store.clear();
                    cleared = true;
                    console.log('Terra Draw data cleared via store.clear()');
                  }

                  if (cleared) {
                    const emptyData = { type: 'FeatureCollection', features: [] };
                    model.set('_terra_draw_data', emptyData);
                    model.save_changes();
                    sendEvent('terra_draw_data_cleared', { data: emptyData });
                  } else {
                    console.warn('No clear method found on Terra Draw instance');
                  }
                } else {
                  console.warn('Could not get Terra Draw instance');
                }
              } else {
                console.warn('Terra Draw control not initialized');
              }
            } catch (error) {
              console.error('Failed to clear Terra Draw data:', error);
            }
            break;

          case 'addDeckGLLayer':
            const deckLayerConfig = args[0];
            try {
              // Check if DeckGL is available
              if (typeof window.deck === 'undefined') {
                console.error('DeckGL not loaded yet. Waiting for loadProtocols to complete...');
                // Retry after a short delay
                setTimeout(() => {
                  executeMapMethod(map, call, el);
                }, 100);
                break;
              }

              // Initialize DeckGL overlay if not exists
              if (!el._deckglOverlay) {
                el._deckglOverlay = new window.deck.MapboxOverlay({
                  layers: []
                });
                map.addControl(el._deckglOverlay);
                el._deckglLayers = new Map();
              }

              // Create DeckGL layer
              const LayerClass = window.deck[deckLayerConfig.type];
              if (!LayerClass) {
                console.error(`Unknown DeckGL layer type: ${deckLayerConfig.type}`);
                break;
              }

              // Process props to convert string accessors to functions
              const processedProps = processDeckGLProps(deckLayerConfig.props);

              // Add LASLoader for PointCloudLayer if loaders.gl is available
              const layerOptions = {
                id: deckLayerConfig.id,
                data: deckLayerConfig.data,
                visible: deckLayerConfig.visible !== false,
                ...processedProps
              };

              // If this is a PointCloudLayer, add LASLoader if available
              if (deckLayerConfig.type === 'PointCloudLayer') {
                if (window._loadersGLLASLoader) {
                  layerOptions.loaders = [window._loadersGLLASLoader];
                  // Add fp64 support for LAZ files to fix floating point precision issues
                  // This is critical for proper 3D elevation rendering with LNGLAT coordinates
                  if (!layerOptions.loadOptions) {
                    layerOptions.loadOptions = {};
                  }
                  if (!layerOptions.loadOptions.las) {
                    layerOptions.loadOptions.las = {};
                  }
                  layerOptions.loadOptions.las.fp64 = true;
                  console.log('✓ Added LASLoader to PointCloudLayer with fp64 precision (from ESM)');
                } else {
                  console.warn('⚠ LASLoader not available, LAZ files may not load');
                }
              }

              const deckLayer = new LayerClass(layerOptions);

              // Store layer reference
              el._deckglLayers.set(deckLayerConfig.id, deckLayer);

              // Update overlay with new layers
              const allLayers = Array.from(el._deckglLayers.values());
              el._deckglOverlay.setProps({ layers: allLayers });

              console.log(`Added DeckGL layer: ${deckLayerConfig.id}`);
            } catch (error) {
              console.error('Failed to add DeckGL layer:', error);
            }
            break;

          case 'removeDeckGLLayer':
            const deckRemoveLayerId = args[0];
            try {
              if (el._deckglLayers && el._deckglLayers.has(deckRemoveLayerId)) {
                el._deckglLayers.delete(deckRemoveLayerId);

                // Update overlay with remaining layers
                if (el._deckglOverlay) {
                  const allLayers = Array.from(el._deckglLayers.values());
                  el._deckglOverlay.setProps({ layers: allLayers });
                }

                console.log(`Removed DeckGL layer: ${deckRemoveLayerId}`);
              }
            } catch (error) {
              console.error('Failed to remove DeckGL layer:', error);
            }
            break;

          case 'updateDeckGLLayer':
            const updateLayerConfig = args[0];
            try {
              if (el._deckglLayers && el._deckglLayers.has(updateLayerConfig.id)) {
                // Create updated layer
                const LayerClass = window.deck[updateLayerConfig.type];
                if (!LayerClass) {
                  console.error(`Unknown DeckGL layer type: ${updateLayerConfig.type}`);
                  break;
                }

                // Process props to convert string accessors to functions
                const processedProps = processDeckGLProps(updateLayerConfig.props);

                // Add LASLoader for PointCloudLayer if loaders.gl is available
                const layerOptions = {
                  id: updateLayerConfig.id,
                  data: updateLayerConfig.data,
                  visible: updateLayerConfig.visible !== false,
                  ...processedProps
                };

                // If this is a PointCloudLayer, add LASLoader if available
                if (updateLayerConfig.type === 'PointCloudLayer') {
                  if (window._loadersGLLASLoader) {
                    layerOptions.loaders = [window._loadersGLLASLoader];
                    // Add fp64 support for LAZ files to fix floating point precision issues
                    // This is critical for proper 3D elevation rendering with LNGLAT coordinates
                    if (!layerOptions.loadOptions) {
                      layerOptions.loadOptions = {};
                    }
                    if (!layerOptions.loadOptions.las) {
                      layerOptions.loadOptions.las = {};
                    }
                    layerOptions.loadOptions.las.fp64 = true;
                    console.log('✓ Added LASLoader to PointCloudLayer with fp64 precision (update, from ESM)');
                  }
                }

                const updatedLayer = new LayerClass(layerOptions);

                // Replace layer
                el._deckglLayers.set(updateLayerConfig.id, updatedLayer);

                // Update overlay
                if (el._deckglOverlay) {
                  const allLayers = Array.from(el._deckglLayers.values());
                  el._deckglOverlay.setProps({ layers: allLayers });
                }

                console.log(`Updated DeckGL layer: ${updateLayerConfig.id}`);
              }
            } catch (error) {
              console.error('Failed to update DeckGL layer:', error);
            }
            break;

          case 'setDeckGLLayerVisibility':
            const [visLayerId, visible] = args;
            try {
              if (el._deckglLayers && el._deckglLayers.has(visLayerId)) {
                const layer = el._deckglLayers.get(visLayerId);
                const updatedLayer = layer.clone({ visible });
                el._deckglLayers.set(visLayerId, updatedLayer);

                // Update overlay
                if (el._deckglOverlay) {
                  const allLayers = Array.from(el._deckglLayers.values());
                  el._deckglOverlay.setProps({ layers: allLayers });
                }

                console.log(`Set DeckGL layer ${visLayerId} visibility: ${visible}`);
              }
            } catch (error) {
              console.error('Failed to set DeckGL layer visibility:', error);
            }
            break;

          case 'clearDeckGLLayers':
            try {
              if (el._deckglLayers) {
                el._deckglLayers.clear();

                // Update overlay with empty layers
                if (el._deckglOverlay) {
                  el._deckglOverlay.setProps({ layers: [] });
                }

                console.log('Cleared all DeckGL layers');
              }
            } catch (error) {
              console.error('Failed to clear DeckGL layers:', error);
            }
            break;

          case 'exportGeomanData':
            // Export current Geoman features and sync to Python
            exportGeomanData();
            break;

          case 'initMapScene':
            // Initialize MapLibre Three Plugin scene
            if (window.MaplibreThreePlugin && window.THREE) {
              try {
                if (!el._mapScene) {
                  el._mapScene = new window.MaplibreThreePlugin.MapScene(map);
                  el._threeObjects = new Map(); // Store references to 3D objects
                  el._threeLights = new Map(); // Store references to lights
                  el._threeTilesets = new Map(); // Store references to 3D tilesets
                  console.log('MapScene initialized');
                }
              } catch (error) {
                console.error('Failed to initialize MapScene:', error);
              }
            } else {
              console.warn('MapLibre Three Plugin or Three.js not loaded');
            }
            break;

          case 'addThreeModel':
            // Add a 3D GLTF model to the scene
            if (el._mapScene && window.GLTFLoader) {
              try {
                const modelConfig = args[0] || {};
                const { id, url, coordinates, scale, rotation, options } = modelConfig;

                const loader = new window.GLTFLoader();
                loader.load(
                  url,
                  (gltf) => {
                    // Create RTC group for georeferencing
                    const rtcGroup = window.MaplibreThreePlugin.Creator.createRTCGroup(coordinates);

                    // Apply scale if provided
                    if (scale) {
                      if (Array.isArray(scale)) {
                        gltf.scene.scale.set(scale[0], scale[1], scale[2]);
                      } else {
                        gltf.scene.scale.set(scale, scale, scale);
                      }
                    }

                    // Apply rotation if provided
                    if (rotation) {
                      if (Array.isArray(rotation)) {
                        gltf.scene.rotation.set(rotation[0], rotation[1], rotation[2]);
                      }
                    }

                    rtcGroup.add(gltf.scene);
                    el._mapScene.addObject(rtcGroup);

                    // Store reference
                    el._threeObjects.set(id, { group: rtcGroup, model: gltf.scene });

                    console.log(`3D model "${id}" loaded successfully`);
                  },
                  (progress) => {
                    console.log(`Loading model "${id}": ${(progress.loaded / progress.total * 100).toFixed(2)}%`);
                  },
                  (error) => {
                    console.error(`Failed to load model "${id}":`, error);
                  }
                );
              } catch (error) {
                console.error('Failed to add 3D model:', error);
              }
            } else {
              console.warn('MapScene not initialized or GLTFLoader not available');
            }
            break;

          case 'addThreeLight': {
            // Add light to the Three.js scene
            if (el._mapScene && window.THREE) {
              try {
                const lightConfig = args[0] || {};
                const {
                  id,
                  type = 'ambient',
                  color = 0xffffff,
                  intensity = 1,
                  position,
                  target,
                  castShadow,
                  shadowOptions,
                  sunOptions,
                } = lightConfig;

                if (!el._threeLights) {
                  el._threeLights = new Map();
                }

                const lightId =
                  id ||
                  (window.crypto && window.crypto.randomUUID
                    ? `light-${window.crypto.randomUUID()}`
                    : `light-${Date.now()}-${Math.floor(Math.random() * 1e6)}`);

                let light;
                const colorInstance = new window.THREE.Color(color);

                switch (type) {
                  case 'ambient':
                    light = new window.THREE.AmbientLight(colorInstance, intensity);
                    break;
                  case 'directional': {
                    light = new window.THREE.DirectionalLight(colorInstance, intensity);
                    if (position && Array.isArray(position)) {
                      light.position.set(position[0], position[1], position[2]);
                    }
                    if (target && Array.isArray(target)) {
                      const targetObject = new window.THREE.Object3D();
                      targetObject.position.set(target[0], target[1], target[2]);
                      light.target = targetObject;
                      el._mapScene.scene.add(targetObject);
                    }
                    break;
                  }
                  case 'sun':
                    light = new window.MaplibreThreePlugin.Sun();
                    break;
                  default:
                    console.warn(`Unknown light type: ${type}`);
                    return;
                }

                if (!light) {
                  console.warn('Failed to instantiate light');
                  return;
                }

                light.userData = light.userData || {};
                light.userData.anymapLightId = lightId;
                light.userData.type = type;

                if (castShadow !== undefined) {
                  if (type === 'sun') {
                    light.castShadow = Boolean(castShadow);
                    if (light.sunLight) {
                      light.sunLight.castShadow = Boolean(castShadow);
                    }
                  } else if ('castShadow' in light) {
                    light.castShadow = Boolean(castShadow);
                  }
                }

                if (shadowOptions && light.shadow) {
                  const { radius, mapSize, topRight, bottomLeft, near, far } = shadowOptions;
                  if (radius !== undefined) {
                    light.shadow.radius = radius;
                  }
                  if (Array.isArray(mapSize) && mapSize.length === 2) {
                    light.shadow.mapSize.set(mapSize[0], mapSize[1]);
                  }
                  if (light.shadow.camera) {
                    if (topRight !== undefined) {
                      light.shadow.camera.top = topRight;
                      light.shadow.camera.right = topRight;
                    }
                    if (bottomLeft !== undefined) {
                      light.shadow.camera.bottom = bottomLeft;
                      light.shadow.camera.left = bottomLeft;
                    }
                    if (near !== undefined) {
                      light.shadow.camera.near = near;
                    }
                    if (far !== undefined) {
                      light.shadow.camera.far = far;
                    }
                    if (light.shadow.camera.updateProjectionMatrix) {
                      light.shadow.camera.updateProjectionMatrix();
                    }
                  }
                }

                if (type === 'sun' && sunOptions && typeof light.setShadow === 'function') {
                  if (sunOptions.shadow) {
                    light.setShadow(sunOptions.shadow);
                  }
                  if (sunOptions.castShadow !== undefined) {
                    light.castShadow = Boolean(sunOptions.castShadow);
                  }
                  if (sunOptions.currentTime !== undefined) {
                    light.currentTime = sunOptions.currentTime;
                  }
                }

                el._mapScene.addLight(light);
                el._threeLights.set(lightId, { id: lightId, type, light });
                el._mapScene.map.triggerRepaint();
                console.log(`Added ${type} light "${lightId}" to scene`);
              } catch (error) {
                console.error('Failed to add light:', error);
              }
            } else {
              console.warn('MapScene not initialized or Three.js not loaded');
            }
            break;
          }

          case 'updateThreeLight': {
            if (el._mapScene && el._threeLights && window.THREE) {
              try {
                const updateConfig = args[0] || {};
                const {
                  id,
                  color,
                  intensity,
                  position,
                  target,
                  castShadow,
                  shadowOptions,
                  sunOptions,
                } = updateConfig;

                if (!id || !el._threeLights.has(id)) {
                  console.warn(`Three.js light "${id}" not found for update`);
                  break;
                }

                const entry = el._threeLights.get(id);
                const storedLight = entry.light;
                const actualLight = storedLight.delegate || storedLight;

                if (color !== undefined && actualLight.color) {
                  actualLight.color = new window.THREE.Color(color);
                }
                if (intensity !== undefined && actualLight.intensity !== undefined) {
                  actualLight.intensity = intensity;
                }
                if (position && Array.isArray(position) && actualLight.position) {
                  actualLight.position.set(position[0], position[1], position[2]);
                }
                if (target && Array.isArray(target) && actualLight.target) {
                  actualLight.target.position.set(target[0], target[1], target[2]);
                  el._mapScene.scene.add(actualLight.target);
                }
                if (castShadow !== undefined && 'castShadow' in actualLight) {
                  actualLight.castShadow = Boolean(castShadow);
                }
                if (shadowOptions && actualLight.shadow) {
                  const { radius, mapSize, topRight, bottomLeft, near, far } = shadowOptions;
                  if (radius !== undefined) {
                    actualLight.shadow.radius = radius;
                  }
                  if (Array.isArray(mapSize) && mapSize.length === 2) {
                    actualLight.shadow.mapSize.set(mapSize[0], mapSize[1]);
                  }
                  if (actualLight.shadow.camera) {
                    if (topRight !== undefined) {
                      actualLight.shadow.camera.top = topRight;
                      actualLight.shadow.camera.right = topRight;
                    }
                    if (bottomLeft !== undefined) {
                      actualLight.shadow.camera.bottom = bottomLeft;
                      actualLight.shadow.camera.left = bottomLeft;
                    }
                    if (near !== undefined) {
                      actualLight.shadow.camera.near = near;
                    }
                    if (far !== undefined) {
                      actualLight.shadow.camera.far = far;
                    }
                    if (actualLight.shadow.camera.updateProjectionMatrix) {
                      actualLight.shadow.camera.updateProjectionMatrix();
                    }
                  }
                }

                if (entry.type === 'sun' && storedLight) {
                  if (sunOptions && typeof storedLight.setShadow === 'function') {
                    if (sunOptions.shadow) {
                      storedLight.setShadow(sunOptions.shadow);
                    }
                    if (sunOptions.castShadow !== undefined) {
                      storedLight.castShadow = Boolean(sunOptions.castShadow);
                    }
                    if (sunOptions.currentTime !== undefined) {
                      storedLight.currentTime = sunOptions.currentTime;
                    }
                  }
                }

                el._mapScene.map.triggerRepaint();
                console.log(`Updated light "${id}"`);
              } catch (error) {
                console.error('Failed to update light:', error);
              }
            }
            break;
          }

          case 'removeThreeLight': {
            if (el._mapScene && el._threeLights) {
              try {
                const lightId = args[0];
                if (!lightId || !el._threeLights.has(lightId)) {
                  console.warn(`Three.js light "${lightId}" not found for removal`);
                  break;
                }
                const entry = el._threeLights.get(lightId);
                const storedLight = entry.light;
                const actualLight = storedLight.delegate || storedLight;
                el._mapScene.removeLight(storedLight);
                if (actualLight && actualLight.target && actualLight.target.parent) {
                  actualLight.target.parent.remove(actualLight.target);
                }
                el._threeLights.delete(lightId);
                el._mapScene.map.triggerRepaint();
                console.log(`Removed light "${lightId}"`);
              } catch (error) {
                console.error('Failed to remove light:', error);
              }
            }
            break;
          }

          case 'addThreeTileset': {
            if (!el._mapScene) {
              console.warn('MapScene not initialized - call init_three_scene() before adding tilesets');
              break;
            }

            const config = args[0] || {};
            const {
              id,
              assetId = null,
              url = null,
              ionToken = null,
              autoRefreshToken = true,
              autoDisableRendererCulling = true,
              fetchOptions = null,
              lruCache = null,
              dracoDecoderPath = `https://cdn.jsdelivr.net/npm/three@${THREE_VERSION}/examples/jsm/libs/draco/`,
              ktx2TranscoderPath = `https://cdn.jsdelivr.net/npm/three@${THREE_VERSION}/examples/jsm/libs/basis/`,
              useDebug = false,
              useFade = false,
              useUnload = false,
              useUpdate = false,
              heightOffset = 0,
              flyTo = true,
            } = config;

            const source = assetId ?? url;
            if (!source) {
              console.warn('addThreeTileset requires either assetId or url');
              break;
            }

            if (!el._threeTilesets) {
              el._threeTilesets = new Map();
            }

            const tilesetId = id || createUniqueId('tileset');
            if (el._threeTilesets.has(tilesetId)) {
              console.warn(`Tileset "${tilesetId}" already exists`);
              break;
            }

            (async () => {
              try {
                const support = await ensureThreeTilesSupport(el._mapScene);
                const renderer = new support.TilesRenderer(source);
                renderer.autoDisableRendererCulling = autoDisableRendererCulling;

                if (fetchOptions && typeof fetchOptions === 'object') {
                  Object.assign(renderer.fetchOptions, fetchOptions);
                }

                if (lruCache && typeof lruCache === 'object') {
                  Object.assign(renderer.lruCache, lruCache);
                }

                const dracoLoader = new support.DRACOLoader();
                dracoLoader.setDecoderPath(dracoDecoderPath);

                const ktxLoader = new support.KTX2Loader();
                ktxLoader.setTranscoderPath(ktx2TranscoderPath);
                ktxLoader.detectSupport(el._mapScene.renderer);

                renderer.manager.addHandler(/\.ktx2$/i, ktxLoader);

                renderer.registerPlugin(
                  new support.GLTFExtensionsPlugin({
                    dracoLoader,
                    ktxLoader,
                  }),
                );

                if (ionToken) {
                  renderer.registerPlugin(
                    new support.CesiumIonAuthPlugin({
                      apiToken: ionToken,
                      assetId: typeof assetId === 'number' || typeof assetId === 'string' ? assetId : null,
                      autoRefreshToken,
                    }),
                  );
                }

                if (useDebug) {
                  renderer.registerPlugin(new support.DebugTilesPlugin());
                }
                if (useFade) {
                  renderer.registerPlugin(new support.TilesFadePlugin());
                }
                if (useUnload) {
                  renderer.registerPlugin(new support.UnloadTilesPlugin());
                }
                if (useUpdate) {
                  renderer.registerPlugin(new support.UpdateOnChangePlugin());
                }

                const group = new window.THREE.Group();
                group.name = `tileset-${tilesetId}`;

                const entry = {
                  id: tilesetId,
                  renderer,
                  group,
                  positionDegrees: null,
                  heightOffset,
                  isLoaded: false,
                  onPreRender: null,
                  onPostRender: null,
                  onInitialLoad: null,
                };

                entry.onInitialLoad = () => {
                  if (entry.isLoaded) {
                    return;
                  }

                  const geoResult = georeferenceTileset(renderer, group);
                  if (!geoResult) {
                    console.warn('Unable to georeference tileset');
                    return;
                  }

                  entry.isLoaded = true;
                  entry.positionDegrees = [geoResult.lng, geoResult.lat, geoResult.height];
                  entry.size = geoResult.size;

                  el._mapScene.addObject(group);

                  if (heightOffset) {
                    applyTilesetHeight(entry, heightOffset);
                  }

                  if (flyTo) {
                    try {
                      el._mapScene.flyTo(group);
                    } catch (flyError) {
                      console.warn('Failed to fly to tileset:', flyError);
                    }
                  }

                  el._mapScene.map.triggerRepaint();
                  console.log(`3D tileset "${tilesetId}" loaded`);

                  renderer.removeEventListener('load-tile-set', entry.onInitialLoad);
                };

                renderer.addEventListener('load-tile-set', entry.onInitialLoad);

                entry.onPreRender = (event) => {
                  try {
                    renderer.setCamera(event.frameState.camera);
                    renderer.setResolutionFromRenderer(
                      event.frameState.camera,
                      event.frameState.renderer,
                    );
                    renderer.update();
                  } catch (updateError) {
                    console.error('Failed to update tileset during preRender:', updateError);
                  }
                };

                entry.onPostRender = () => {
                  map.triggerRepaint();
                };

                el._mapScene.on('preRender', entry.onPreRender);
                el._mapScene.on('postRender', entry.onPostRender);

                el._threeTilesets.set(tilesetId, entry);
                console.log(`Started loading 3D tileset "${tilesetId}"`);
              } catch (error) {
                console.error('Failed to add 3D tileset:', error);
              }
            })();

            break;
          }

          case 'removeThreeTileset': {
            if (el._threeTilesets && el._mapScene) {
              try {
                const tilesetId = args[0];
                if (!tilesetId || !el._threeTilesets.has(tilesetId)) {
                  console.warn(`Tileset "${tilesetId}" not found`);
                  break;
                }

                const entry = el._threeTilesets.get(tilesetId);
                if (entry.onInitialLoad) {
                  entry.renderer.removeEventListener('load-tile-set', entry.onInitialLoad);
                }
                if (entry.onPreRender) {
                  el._mapScene.off('preRender', entry.onPreRender);
                }
                if (entry.onPostRender) {
                  el._mapScene.off('postRender', entry.onPostRender);
                }
                if (entry.group && entry.group.parent) {
                  entry.group.parent.remove(entry.group);
                }
                if (entry.renderer && typeof entry.renderer.dispose === 'function') {
                  entry.renderer.dispose();
                }

                el._threeTilesets.delete(tilesetId);
                el._mapScene.map.triggerRepaint();
                console.log(`Removed 3D tileset "${tilesetId}"`);
              } catch (error) {
                console.error('Failed to remove 3D tileset:', error);
              }
            }
            break;
          }

          case 'setThreeTilesetHeight': {
            if (el._threeTilesets) {
              try {
                const { id: tilesetId, height = 0 } = args[0] || {};
                if (!tilesetId || !el._threeTilesets.has(tilesetId)) {
                  console.warn(`Tileset "${tilesetId}" not found for height update`);
                  break;
                }
                const entry = el._threeTilesets.get(tilesetId);
                applyTilesetHeight(entry, height);
                el._mapScene.map.triggerRepaint();
              } catch (error) {
                console.error('Failed to update tileset height:', error);
              }
            }
            break;
          }

          case 'flyToThreeTileset': {
            if (el._mapScene && el._threeTilesets) {
              try {
                const tilesetId = args[0];
                if (!tilesetId || !el._threeTilesets.has(tilesetId)) {
                  console.warn(`Tileset "${tilesetId}" not found for flyTo`);
                  break;
                }
                const entry = el._threeTilesets.get(tilesetId);
                el._mapScene.flyTo(entry.group);
              } catch (error) {
                console.error('Failed to fly to tileset:', error);
              }
            }
            break;
          }

          case 'removeThreeModel':
            // Remove a 3D model from the scene
            if (el._mapScene && el._threeObjects) {
              try {
                const modelId = args[0];
                const obj = el._threeObjects.get(modelId);
                if (obj) {
                  el._mapScene.removeObject(obj.group);
                  el._threeObjects.delete(modelId);
                  console.log(`Removed 3D model "${modelId}"`);
                } else {
                  console.warn(`3D model "${modelId}" not found`);
                }
              } catch (error) {
                console.error('Failed to remove 3D model:', error);
              }
            }
            break;

          case 'updateThreeModel':
            // Update properties of a 3D model
            if (el._threeObjects) {
              try {
                const updateConfig = args[0] || {};
                const { id, position, scale, rotation } = updateConfig;

                const obj = el._threeObjects.get(id);
                if (obj) {
                  if (position && Array.isArray(position)) {
                    obj.group.position.set(position[0], position[1], position[2]);
                  }
                  if (scale) {
                    if (Array.isArray(scale)) {
                      obj.model.scale.set(scale[0], scale[1], scale[2]);
                    } else {
                      obj.model.scale.set(scale, scale, scale);
                    }
                  }
                  if (rotation && Array.isArray(rotation)) {
                    obj.model.rotation.set(rotation[0], rotation[1], rotation[2]);
                  }
                  console.log(`Updated 3D model "${id}"`);
                } else {
                  console.warn(`3D model "${id}" not found`);
                }
              } catch (error) {
                console.error('Failed to update 3D model:', error);
              }
            }
            break;

          default:
            // Try to call the method directly on the map object
            if (typeof map[method] === 'function') {
              map[method](...args);
            } else {
              console.warn(`Unknown map method: ${method}`);
            }
        }
      } catch (error) {
        console.error(`Error executing map method ${method}:`, error);
        sendEvent('error', { method, error: error.message });
      }
    }

    // Cleanup function
    return () => {
      if (resizeObserver) {
        resizeObserver.disconnect();
      }
      if (el._markers) {
        el._markers.forEach(marker => marker.remove());
        el._markers = [];
      }
      if (el._controls) {
        el._controls.clear();
      }
      if (el._drawControl) {
        el._drawControl = null;
      }
      if (el._terraDrawControl) {
        el._terraDrawControl = null;
      }
      if (el._deckglOverlay) {
        try {
          map.removeControl(el._deckglOverlay);
        } catch (e) {
          console.warn('Failed to remove DeckGL overlay:', e);
        }
        el._deckglOverlay = null;
      }
      if (el._deckglLayers) {
        el._deckglLayers.clear();
        el._deckglLayers = null;
      }
      if (el._streetViewPlugins) {
        el._streetViewPlugins.clear();
      }
      if (el._streetViewObservers) {
        el._streetViewObservers.forEach(observer => observer.disconnect());
        el._streetViewObservers.clear();
      }
      if (el._streetViewHandlers) {
        el._streetViewHandlers.clear();
      }
      if (el._map) {
        el._map.remove();
        el._map = null;
      }
    };

    })
    .catch((error) => {
      console.error('Failed to initialize MapLibre widget:', error);
    });
}

export default { render };<|MERGE_RESOLUTION|>--- conflicted
+++ resolved
@@ -2400,7 +2400,6 @@
         document.head.appendChild(geomanCSS);
       }
 
-<<<<<<< HEAD
       // Load MapLibre GL Temporal Control
       if (!window.TemporalControl) {
         const temporalScript = document.createElement('script');
@@ -2435,7 +2434,7 @@
         temporalCSS.rel = 'stylesheet';
         temporalCSS.href = 'https://www.unpkg.com/maplibre-gl-temporal-control@1.2.0/build/style.css';
         document.head.appendChild(temporalCSS);
-=======
+
       // Load MapLibre GL Measures plugin
       if (!window.MeasuresControl) {
         // Temporarily disable AMD/CommonJS globals to encourage UMD builds to attach to window
@@ -2541,7 +2540,6 @@
         geogridCSS.href = 'https://unpkg.com/geogrid-maplibre-gl@latest/dist/geogrid.css';
         document.head.appendChild(geogridCSS);
 
->>>>>>> 9d4510ba
       }
 
       // Load DeckGL for overlay layers
